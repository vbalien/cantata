2.3.0
-----
 1. Only disable system tray support if org.kde.StatusNotifierWatcher is not
    registered when running under Gnome.
 2. Add ability to change grid cover size - Ctrl+ / Ctrl-
 3. Avahi support (automatic mpd discovery)
 4. Make serving of files to MPD via HTTP configurable.
 5. If set to only transcode if source is different, or lossless, then only
    change extension if song is actually transcoded.
 6. Use a combo box for 'Transcode if...' options.
 7. Work-around Windows font issues.
 8. If dynamic playlists helper does not start, show link to wiki page
    detailing perl dependencies.
 9. Add "Add Local Files" to playqueue context menu.
10. Add support for Haiku - thanks to miqlas
11. Remember last loaded/saved playlist name - and use this as the default
    name when saving.
12. Fix MPRIS length field.
13. Add option to show bitrate, sample rate, and format in toolbar.
14. Add support for forked-DAAP - thanks to Wolfgang Scherer.
15. Add checkbox to indicate that server auto-updates when files changed.
    Thanks to Wolfgang Scherer.
16. Add GUI option to control volume step.
17. Add command-line options to set debugging and to disable network access.
18. Reduce memory usage by correctly calculating cost of covers for in-memory
    cache.
19. Make it possible to filter on year (or range of years) in library and
    playqueue search fields.
20. Add filename and path to table style playqueue and playlist columns.
21. Adjust library search debounce based upon number of tracks in DB.
22. Fix potential issue with missing covers when switching collections.
23. Fix opening Cantata maximized under Windows if the info view is in the
    sidebar.
24. Use IO::Socket::IP and not IO::Socket::INET in cantata-dynamic to allow
    usage with IPv6. Thanks to Peter Marschall
25. Improve appearance of scrollbar in play queue, and context view, under
    some styles (e.g. Adwaita-Qt)
26. Enable remote (sshfs, samba) device support by default for Linux builds.
27. Improve table style playqueue drop indicator - thanks to padertux.
28. Don't show year for 'Single Tracks', and ignore any sort and musicbrainz
    values.
29. Add missing 'configure' option to podcast menu.
30. Add link in server settings page to wiki page on github explaining how
    files are accessed.
31. Make more actions shortcut assignable.
32. Adjust horizontal gap between icons in grid view to equal distribute icons
    over space.
33. Update copy of ebur128
34. Install QtMultimedia required dlls for windows.
35. Re-add option to show menumbar for Linux builds if not run under GNOME.
36. Work-around Cantata preventing logout under GNOME/KDE if set to minimise
    to system tray and main window is open.
37. Make track links in context view work with CUE files.
38. Support dragging folder of music files onto playqueue.
39. Add original date to playlist table columns.
40. Add option to use 'Original Year' to display and sort albums.
41. Sort folder view items, as MPD does not seem to sort playlist names.
42. In folder view, allow to add folders and files at the same time.
43. Support dragging m3u and m3u8 playlists onto playqueue.
<<<<<<< HEAD
44. Add root and home local browse models, allowing to add local files to play
    queue.
=======
44. Fix reading embedded covers from OGG files.
>>>>>>> ece326a7

2.2.0
-----
 1. Add option to specify number of play queue tracks for dynamic playlists.
 2. Add option to set application style.
 3. Fix potential issue with priority menu items being disabled.
 4. When adding items with a custom priority, or updating a custom priority,
    add option to have this priority decrease with each item.
 5. Remove unity menu icon work-around.
 6. To support older GNOME settings daemon installations, if fail to use the
    new MediaKeys DBUS interface then use the previous.
 7. Fix desktop detection via XDG_CURRENT_DESKTOP - check for colon separated
    values.
 8. If an error is to be shown, ensure Cantata is not minimised to system tray.
 9. If the initial start-up connection fails, try again every .5 second for a
    few seconds.
10. In playlists page, internet, etc, allow back navigation to go fully back.
11. Don't try to seek if no song loaded.
12. Only use menubar for macOS builds.
13. Smart playlists - like dynamic, but do not auto update.
14. Use em-dash to as separator.
15. Add device option to only transcode if source is FLAC or WAV (detection is
    solely extension based).
16. Fix extraction of album names from DB - for use in tag editor and playlist
    rules dialogs.
17. Fix some potential security issues - thanks to Jonas Wielicki for the
    patches.
18. Only set Qt::AA_EnableHighDpiScaling for Windows builds.
19. Fix sidebar highlight for windows (at least for Windows 10).
20. Only enable system tray for Linux if org.kde.StatusNotifierWatcher DBUS
    service is registered.
21. Fix MPRIS track path.
22. Fix MPRIS can go next/previous state changes.
23. When playing MPD's HTTP output, stop backend when MPD is paused.

2.1.0
-----
 1. Re-add all album sorts from Cantata 1.x
 2. Try to detect DLNA streams (e.g. when using upmpdcli), and show as regular
    albums in grouped view.
 3. Add filename / path to list of dynamic rule properties.
 4. Flat current track highlight.
 5. When adding tracks from folders view, only add playlists if these have been
    explicitly selected.
 6. Allow to set keyboard shortcuts for ratings actions. Default to Alt+0 (No
    rating), Alt+1 (1 star), etc.
 7. Re-add genre combo to library view. Only visible if grouping by artist or
    album.
 8. When adding a podcast (or other track from an internet service), remove
    any new-lines from metadata.
 9. When configuring streams, clear list of providers before re-populating.
10. If a 'Basic' mode connection fails, re-start spawned MPD instance (and
    remove any previous pid file).
11. Fix Jamendo and Magnatune covers.
12. Fix various issues with 'Personal' MPD instance.
13. Fix saving, and restoring, of podcast 'played' status.
14. When adding streams to play queue via add dialog, always allow setting of
    name.
15. Use Pulse Audio for 'Personal' MPD instance.
16. Always return true for MPRIS CanPlay, CanPause, etc.
17. Work-around KDE 5.7 MPRIS issues.
18. If can't load SQLite db, then show error.
19. Don't show custom actions menu entry if there are no actions.
20. Fix add/set priority menus.
21. Match view mono icons to text colour.
22. Use FontAwesome icons for all action icons.
23. Send a message at least once every 5 seconds to MPD, to ensure connection
    is still valid.
24. Fix updating of playlists if these contain duplicates and are modified by
    another client.
25. Cache up to 4 genres in SQL db.
26. Fix crash when changinh playqueue view type.
27. Use same sidebar inactive tab mouse-over for all styles.
28. Fix colouring issues with some Kvantum styles.
29. Abort network connections before closing.
30. When listing albums where composer is used for artist grouping, place
    album artist name after album name if different from composer.
31. If file has embedded cover, save this to the cache folder - so that this
    file path can be used with MPRIS.
32. Fix scrobbling when Album is empty.
33. Fix duration of last track for split CUE files.
34. Move stream listings to github.
35. Fix local file playback on remote MPD when MPD's curl is using IPv6.
36. Install symbolic icon for GNOME shell.
37. Add sort by track title to playqueue.
38. Read lyrics from MP4 files.
39. Only scroll playqueue if current song changed.
40. Support disc number in CUE files.
41. Remove Gtk themeing hacks. Qt styles such as Kvantum should be used to
    mimic better Gtk support.
42. Japanese translation.
43. Allow single-key shortcuts.
44. Improve Mopidy support.
45. Enable support for Opus tags if enabled in TagLib.
46. URL encode online stream URLs before passing to MPD.
47. Show podcast descriptions in tooltips.
48. Parse name field in playlists.
49. Use 32-bit int for bitrate and samplerate staus values.
50. Remove Qt4, KDE4, and Ubuntu touch support.
51. When playing MPD's HTTP output stream, check periodically (for up to 2
    seconds) to confirm backend is playing.
52. When playing MPD's HTTP output stream, don't stop playback on pause.
53. Add button on podcasts page to show only unplayed podcasts.
54. Add min/max duration to dynamic playlist rules.
55. Use Qt5's translation framework - ts files, not po files.
56. When trying to read lyrics files; check for .txt extension as well as
    .lyrics. Also check ~/.lyrics/Artist - Track.txt
57. Add 3 seek levels (5 seconds, 30 seconds, and 60 seconds), with assignable
    shortcuts.
58. When adding files to playqueue, and in btaches of up to 2000 files.
59. Make all of Cantata's internal actions accessible via DBUS. See README for
    details.
60. Add support for OriginalDate tag.
61. Bundle newer openSSL with macOS builds.
62. Update copy of libebur128
63. Use libcdio_cdparanoia
64. If 'composer genre' is set in tweaks, then use composer to sort artists.
65. Add 'Sort by track number' to playqueue.
66. Enable retina support for all builds.
67. Store replaygain settings in Cantata's config file, as it appears MPD does
    not persist changes.
68. If HTTP requests are redirected, copy over original headers.
69. When AudioCD changed, delete its cached downloaded cover.
70. Fix adding covers to MTP devices when transcoding.

2.0.1
-----
 1. Delay creation of Jamendo and Magnatune DBs until required.
 2. Fix 'Scroll to current track' in table style play queue if track number
    column is hidden.
 3. Add icon for proxy config - if proxy settings enabled.
 4. Fix possibly missing save play queue icon.
 5. Install pre-rendered PNG icons for Linux builds.
 6. Use last.fm 2.0 API for finding similar artists in dynamic playlists.
 7. Fix listing of CUE files.
 8. Only honour 'startHidden' setting if also configured to use system tray.
 9. Folder page nolonger has a search field - so if upgrading from a 1.x
    config with folder search visible, then hide it.
10. Don't allow copying of cue file tracks to devices.
11. When calculating collapsed window height, take into account size of
    menubar, if it is visible.
12. Try to ensure menu button width is at least equal to height.
13. Fix compilation on some systems.
14. Remove usage of libavutil/audioconvert.h - its no longer in ffmpeg since
    1.3, and Cantata does not need it anyway.
15. Fix playback of AudioCDs
16. Fix incorrect AudioCD cover
17. Fix Qt5 gcc5 compilation.
18. Fix wrong/missing ratings in toolbar.
19. Fix compilation with Qt5.7
20. Fix drag'n'drop of non-loaded playlists.
21. Use a single-shot timer to timeout obtaining current cover.
22. Fix AudioCD playback when MPD's curl is using IPv6
23. Fix current track display when chaging from one track with no meta-data to
    another with no meta-data.

2.0.0
-----
 1. Use SQLite database to cache MPD library.
 2. Combine Artists and Albums tabs into a single Library tab. Provide option
    to group library by; Genre, Artist, or Album
 3. When sorting artists and albums, if there is no sort tag then remove any
    periods from the main tag before using it to sort. e.g. A.S.A.P. -> ASAP
 4. Use SQLite for Jamendo and Magnatune libraries.
 5. Rename Online view to Internet.
 6. Place Streams view within Internet.
 7. Place stored playlists and dynamic playlists within Playlists.
 8. Remove option for non-mono sidebar icons.
 9. Always build with Dynamic, Online, and Streams support.
10. If connected to MPD>=0.19 using address 127.0.0.1 or localhost, then pass
    local files as 'file://' URLS.
11. Use regular artist icon for "Various Artists"
12. If MPD does not support 'sticker' command, then inform user that ratings
    cannot be stored.
13. When populating library, check genre list. If this is empty, then do dot
    attempt to populate library. The UPnP database backend will not populate
    MPD's metadata listings (genre, artists, etc), and calling "lsinfo" on
    all UPnP folders is very slow and will lead to duplicate tracks.
14. Add 'Copy To Device' to playqueue.
15. Do not reset current song when shuffling albums, or sorting playqueue.
16. MPD 0.19.2 can handle m3u8, so pass stream URLs of this type straight to
    MPD.
17. Re-add hack to force scrollbars in large combo popups and to restrict their
    height. This should apply to all Linux Gtk-like styles, not just QGtkStyle.
18. Use '#' for track number column title in table view.
19. Allow setting of column alignments in table views.
20. Add 'setCollection' to Cantata's DBUS interface.
21. Add 'Collections' and 'Outputs' menus to system tray menu (Linux and
    Windows builds only)
22. Separate title and track number in search model table view.
23. Show rating in search model table view.
24. Rename mpd source folder to mpd-interface to help build errors when
    libmpdclient(?) is also installed.
25. Add option to provide a list of genres which should use composer, and not
    album-artist, to group albums.
26. Fix updating of composer tag.
27. Fix build with proxy config and Qt5
28. For Linux builds, if system tray icon is null (becasue QIcon cannot find
    it) then add icon files manually.
29. Allow local socket path to start with ~
30. Ensure consistent order when drag'n'drop from list views as per tree views.
31. Remove touch friendly setting from builds unless -DENABLE_TOUCH_SUPPORT=ON
    is passed to CMake.
32. Dirble v2 API.
33. When removing duplicates, take track number and album into account as well
    as artist and title.
34. Resolve TuneIn radio URL's before adding to favourites (if added via TuneIn
    search).
35. Use mpd.cantata for DBus service names and not com.googlecode.cantata
36. Fix OpenBSD build.
37. Add option to set which prefixes to ignore when sorting.
38. Add option to disable MPRIS interface.
39. Default to UDisks2
40. Show podcast published date on sub-text, and duration in brackets.
41. Add option to control cue file handling.
42. New options to add songs to play queue - 'add and play', 'append and play',
    and 'insert after current'
43. Custom actions.
44. Set HTTP server to listen on all addresses, but use IP address of socket
    connected to MPD for HTTP URLs.
45. libCDDB can crash if it cannot talk to server, so before querying check
    whether we can connect.
46. Save scaled covers as PNG, as the quality is much better.
47. Use papirus icons for Windows and Mac builds.
48. Add an uninstall target for Linux builds.
49. Add 'Append Random Album' option to library, jamendo, and magnatune pages.
50. Don't use KWallet for MPD password - it's overkill, as MPD password is sent
    in plain text!
51. Fix Lastfm response parsing.
52. Dynamically load folder view.
53. Fix starting Cantata maximised.
54. Ignore 'The' (if configured) when sorting play queue.
55. No longer using discogs - API has changed.
56. Fix context widget backdrop retrieval from fan-art
57. Fix/work-around Qt 5.5 issues with QMenu being used in 2 actions.
58. When looking for covers, also check sub-folders and return first image.
59. When saving covers in the conver dialog, if dest folder does not exist then
    save in the cache folder.
60. Build with HTTP stream playback enabled by default.
61. Use LibVLC by default for MPD HTTP stream playback on Linux.
62. Default to Qt5 builds.
63. Fix copying songs to devices - incorrect number of bytes were transferred.
64. Only use MTP device with BUSNUM and DEVNUM properties.
65. Capitalise first letter of device name.
66. Use flat XML to store device music listing cache.
67. Add Composer and Performer to play queue sorts.
68. Always enable save to playlist actions, even if view is hidden.
69. For Qt-only builds - use own icons for non-KDE desktops, or if using breeze
    icons with KDE.

1.5.2
-----
 1. Fix Ubuntu Touch builds.
 2. When refreshing search menu, clear items first!
 3. Fix setting of cover when existing cover is embedded in music file.
 4. Fix OSX executable name for case-sensitive filesystems.
 5. Hide ratings widgets, etc, in tag editor for devices and Mopidy, etc.
 6. Use Control+Alt+Number as shortcut to toggle an output.
 7. Don't allow to set short-cuts for actions that are menus.
 8. Add high-dpi support to Linux and Windows Qt5.4 builds.
 9. When calculating ReplayGain, if peak value is less than 0.00001 then assume
    the calculation is invalid.
10. When parsing podcast RSS, if episode is marked as video (e.g. video/mp4) but
    the url ends in an audio extension then it is proably an audio podcast.
11. Correctly initialise seach category.
12. Fix potential crashes on refresh.
13. Fix duplicate notification when Cantata is started whilst playing, or when
    'Replace Play Queue' is used.
14. Only show output change notification if outputs menu was not previously
    empty.
15. Construct a new config object, rather than changing group, to avoid any
    race conditions.
16. If fading volume on stop, then reset volume just before stopping. Some
    outputs (e.g. pulse audio) only allow setting a volume whilst playing.
17. If 'url' entry is empty in 'enclosure' section of podcast RSS file, then
    use 'guid' text as url - if possible.
18. Fix copying of covers to UMS, etc, devices if song is transcoded.
19. Add an option for 64 bit non KDE linux builds to install helper apps to
    lib64 instead of just lib. Pass -DCANTATA_HELPERS_LIB_DIR=lib64 to cmake.
20. In tag editor, only mark rating as changed if it has been.
21. For Linux non-KDE builds, use login1 interface to detect system resuming.
22. Enable scrobble 'love' button even if scrobbling is disabled.
23. Don't crash when detecting an audio CD with no tracks.
24. When playing a digitally imported (or JazzRadiom, etc) stream from the
    favourites section, then modify the URL if the user has a premium account
    (to match what existing behaviour is stream is played from the station
    list)
25. Workaround build issues with SpeexDSP 1.2rc2
26. Use correct stream icon in playqueue for streams with no song details.
27. Fix FreeBSD build.
28. Respect carriage returns when displaying comments in context view.
29. Fix replaygain calculation when ffmpeg is using planar formats.
30. Enable 'save' button when reading ratings from multiple files.
31. Fix cantata-remote script (used for Unity launcher integration) when this
    uses qdbus.
32. Fix display of rating in tag dialog when only 1 file is being edited.
33. Fix fetching of ratings in table style playqueue.
34. Don't convert -ve track, disc, or years to unsigned - set to 0.
35. Bundle openSSL libs with windows builds.

1.5.1
-----
1. Show correct separators for windows builds.
2. Supply TagLib 1.9.1 for windows builds.
3. Convert filename to UTF16 before passing to TagLib for windows builds.
4. When emiting signal to say cover is loaded, need to adjust size by pixel
   ratio.
5. Fix updating of toolbar coverwidget if cover is downloaded after song has
   started.
6. Fix compilation when online services disabled.
7. Fix dynamic playlists with no include rules.
8. Re-add option to show artist images in tree and list views.

1.5.0.1
-------
1. Add missing libtag.dll to windows setup.

1.5.0
-----
 1. Remove cover size setting, set automatically.
 2. Artist images only shown in grid view.
 3. No images, or icons, shown in basic tree view.
 4. Remove GUI option to control saving of scaled covers. This is enabled by
    default, and can be toggled via the config file.
 5. Don't re-load view when sort changes.
 6. Simplify view config pages.
 7. Use QUrl with server details to build HTTP address used to compare MPD http
    file paths against.
 8. Store song ratings in MPD's sticker DB. Ratings stored using 'rating' key
    and values 0 to 10. In the UI, ratings are show as 5 stars.
 9. If we fail to download a cover, don't keep trying next time song is played.
10. Simplify toolbar cover widget, no border.
11. Allow preference dialog to shrink smaller. If screen size is less than
    800px, then views page is re-arranged to allow much smaller dialog,
    category selector uses smaller icons, and headers are removed.. You can
    check this setting by calling cantata as follows: CANTATA_NETBOOK=1 cantata
12. Support MPDs "find modified-since" with MPD 0.19 and newer. If a number is
    entered it is taken to be 'modified since X days in past', otherwise a date
    should be entered (e.g. 01/12/2001 to find all tracks since 1st Dec 2001)
    Cantata will first try to convert from your locale date format, default
    date format, and then ISO date format.
13. Show covers in search results.
14. Show performer in cover tooltip if this is set and different to album
    artist.
15. Always large action icons for grid view.
16. Increase gap between add and play icons in grid view.
17. Disable volume fade on stop by default - this is really something MPD
    itself should implement.
18. Remove 'Add albums in random order' from view context menus.
19. Reorganize playqueue context menu.
20. Use 'Metadata' and not 'Tags' as metadata/tags view in context song pane.
21. Minor changes to song progress slider.
22. Show covers in playlist tree and list views.
23. Use read-only editable combo for filename in tag editor, so that text can
    be selected.
24. Also read /com/canonical/desktop/interface/scrollbar-mode to determine if
    overlay scrollbars have been disabled.
25. Add note about 'AlbumArtist' tag to initial settings wizard.
26. Use QDesktopWidget::logicalDpiX()/96.0 to set DPI scale factor.
27. Expand ~/ to QDir::homePath() when read from UI.
28. Save QDir::homePath()/ as ~ in config file, and convert when read.
29. Allow all bar title and artist columns to be hidden in playqueue.
30. Add option to disable song info tooltips.
31. Only show icons in message widget buttons if style uses icons for dialog
    buttons.
32. Add option to have separate play queue search action - enabled by default.
33. Revert back to storing scaled covers as JPG. PNG is taking too much space,
    especially with retina displays.
34. Read ArtistSort, AlbumArtistSort, and AlbumSort from MPD. If found, use
    these to sort items.
35. Add 'Full Refresh' action - cuases caches to be removed, and models to be
    completely refreshed.
36. Add actions to mark podcast as episode as listened or new.
37. Add action to cancel podcast downloads.
38. Download podcasts sequentially.
39. Configurable limit to auto podcast downloading.
40. When starting, remove any previous partial podcast downloads.
41. Don't make media keys backend configurable, auto detect the best one.
42. Remove Gtk combo popup size hack.
43. Fix Qt5 translations.
44. Add button to status bar to eanble/disable playback of MPD HTTP output
    stream.
45. Show notification when outputs changed.
46. Connect MPRIS stopAfterCurrent signal to correct action.
47. Add prev/play/pause/etc actions to Unity launcher, and to windows taskbar
    entry.
48. Fix current track highlight in grouped view under windows for header item.
49. Use same selection drawing for all views.
50. Fix size of collapsed window in windows builds.
51. If run under Unity or OSX, then place close buttons on left.
52. Fix auto-marking of played downloaded podcasts when connected via a local
    socket.
53. Fix playback of local files by inbuilt HTTP server.
54. In catata-tags.exe set unhandled exception handler, to prevent windows
    crash dialog appearing.
55. If a command fails to be sent to MPD, and the socket is in an error state,
    then reconnect and update status and playqueue.
56. For windows builds, when window is not focused, draw sidebar selection as
    a darkened background.
57. If MPD supports https, then there is no need to convert SoundCould URLs.
58. If playlist is loaded and replaces playqueue, then start playback of first
    track.
59. Custom/thin scrollbars for context view.
60. If fail to read a Gtk setting from DConf then try GSettings.
61. Send a message (default to 'status') at least once every 30 seconds to keep
    command connection alive.
62. Fix inconsistent default cover sizes.
63. French translation - thanks to Jaussoin Timothée.
64. Seek 5seconds when control (or command for Mac) and lef/right arrow keys
    are pressed. (Seek setting may be changed via config file - refer to
    README for more details.)

1.4.2
-----
 1. When guessing song details from filename (due to missing tags), remove any
    extension - not just three letter extensions!
 2. In tag editor, only show '(Various)' hint for the 'All tracks' entry.
 3. Also capitalise composer in tag editor.
 4. Resize device properties dialog when changing transcoder.
 5. Initialise sidebar icon sizes before constructing.
 6. Display multiple genres as separate entries in playlists page genre combo.
 7. Resize cover in grouped view if it is too wide.
 8. In context view, when creating links to similar artists compare artists
    names case-insensitively.
 9. Fix downloading of podcasts when url is redirected.
10. If 'force single click' is disabled, then double-click on icon view will
    not add artist/album to playqueue but navigate into.
11. When using Cache config page to clear disk cover/scaled-cover cache, also
    clear memory cache.
12. Allow to change stream, and online-service, filter search category without
    closing current search field.
13. Fix combo-box text changed signal for Qt5 builds.
14. Don't have double spacer when cover-widget is hidden.
15. Fix crash in context view if song tracks changed quickly.
16. Better method of setting disabled opacity for monochrome icons.
17. Fix parsing of podcast RSS files containing "content" tag.
18. Set user-agent for podcast URL queries, otherwise requests can fail.
19. Use https://googledrive.com/host/XXX and not
    https://drive.google.com/uc?export=download&id=XXX for stream provider URLs,
    etc. Seems like the drive.google.com URLs have download limits.
20. Fix crash when changing buttons of dialogs in Qt builds.
21. Fix setting of played state for podcasts.
22. Fix display of unplayed podcast episode counts.
23. Check if downloading podcasts in closeEvent() as well as quit()
24. If initial settings wizard is canceled, ensure that it is shown at next
    start.
25. Ignore empty station names in shoutcast and dirble.
26. Fix potential crash when parsing cue files.
27. Replace any of (/ ? < > \ : * | ") with underscore when creating cover file
    cache names under windows.

1.4.1
-----
 1. Remove unused var warning when compiling without online services.
 2. Remove some moc/QObject warnings in KDE builds without streams or http
    server.
 3. Update current song to scrobble, even if disabled, so that when enabled we
    can scrobble.
 4. Seems like MPDSribble itself is broken with regards to sending "love"
    status, so remove MPDScribble from list of scrobblers.
 5. Last.fm replies are XML, so decode these properly!
 6. Don't log scrobbler session key to debug file.
 7. Remove extra margin in podcast settings dialog.
 8. When adjusting track numbers in tag editor, start from first actual track.
 9. Only enable 'center on current track' action if there is a current track.
10. Use comma to split multiple genres in tooltip and table views.
11. Don't URL encode scrobble keys, just values.
12. If now playing has been sent, track has not been scrobbled, then when track
    is played after beeing paused for more than 5 seconds resend now playing.
13. Rescrobble, and re-send now playing, if track is repeated.
14. Exceptions are required for all non Qt5 builds.
15. Fix crash in settings dialog when some system-tray options removed.
16. Use QIcon::fromTheme to set system-tray icon.
17. Fix compilation with older ffmpeg versions.
18. Fix compilation with taglib versions older than 1.8
19. Use KDE cmake macro to enable exceptions in KDE builds.
20. Don't alter text of 'Other Views' tab in preferences dialog if streams,
    online, and device support are disabled - as there are still 2 views;
    folders and search.
21. Only remove cached scaled covers if updated via cover dialog.
22. If auto-splitter hide is disabled, then restore sizes.
23. ReplayGain settings only valid for MPD v0.16 onwards.
24. Don't center align context view headers and images - as this does not
    always work for images.
25. Attempt to align song view selector with header.
26. Remove 'Add albums in random order' from search view context menu.
27. Remove mention of streams from initial settings wizard file settings.
28. Fix updating of playqueue background when option changed in preferences
    dialog.
29. Fix reading of playqueue, and context, backdrop settings.
30. Fix uneven view heights when touch friendly setting is enabled.

1.4.0
-----
  1. Allow setting of custom device name for UMS and MTP devices.
  2. Allow to use table-view for search results.
  3. Add option to auto-switch to context view X seconds after playback starts,
     and switch back X seconds after stopped.
  4. Add option to auto-scroll lyrics - accessed via context-menu in lyrics
     view.
  5. Use smaller font for sidebar.
  6. Make cover-widget more stylized and smaller.
  7. Move cover-widget next to song details.
  8. Slightly larger play/pause button.
  9. Move position slider in-between controls.
 10. Use system libebur128 if found.
 11. Use smaller font for second line of current song details.
 12. Don't show song details in titlebar - this only duplicates info that is
     already clearly visible in the main window.
 13. Remove space between toolbar and views, and reduce spacing elsewhere.
 14. Use a thin splitter between playqueue and views.
 15. Set 'no interaction' flag on more labels, so that Oxygen's window drag code
     works on these.
 16. Add support for comments. These are read directly from the song file when
     the tag-editor is used, and they are NOT saved in Cantata's cache file.
     Comments are only read if MPD is configured to support the COMMENT field.
 17. Install Cantata's list of lyrics providers to INSTALL/share/cantata/config
 18. Read lyrics providers from each lyrics_*.xml file in
     ~/.local/share/cantata/config, and INSTALL/share/cantata/config
 19. Attempt to respect menubar usage of current desktop. For Windows and Gnome;
     menu button is used, and menubar hidden. For Mac and Unity; menubar is
     used, and menu button is hidden. For KDE Plasma; by default the menu button
     is used, and the menu bar hidden - but a menu entry is provided to toggle.
     This setting can be overridden - see README for details.
 20. Most songs will be less than 1 hr long, so by default we only need to
     reserve space for -MM:SS at each side of position slider. If song duration
     is longer than 1hr, then this is increased to -H:MM:SS
 21. Show number of tracks under playqueue, even if total time is 0.
 22. Enable song notifications in Linux builds without QtDBus.
 23. Speed-up MPD response parsing, by only converting strings to UTF-8 when
     required.
 24. In Albums view, always show album name as main text and artist as sub-text
     regardless of chosen sort.
 25. When context view is collapsed, draw background over selector buttons.
 26. Be consistent with displaying years of albums - year is shown in brackets
     after album name.
 27. Reduce memory usage, by storing album covers in a cache - and using this
     for display. Size of cache can be controlled by config item, see README for
     details.
 28. Only save albumartist tag in XML cache file if library supports this tag.
 29. Use MPD status to determine when to show, and hide, 'Updating...' message.
 30. Ignore mouse-events on message-overlay if cancel button is hidden.
 31. Update copy of QJson to 0.8.1
 32. Speed up building list of songs - by only checking if file has already
     been added, not song.
 33. After scanning replay gain, show original tag values in tooltips if
     different to those calculated.
 34. Don't use italic text for grouped view headers.
 35. Save scaled covers as PNG files.
 36. Use Q_GLOBAL_STATIC for Qt4.8, and Qt>=5.1 Qt-only builds.
 37. Show music folder location in device properties dialog when called from
     copy/delete dialog - just don't allow setting to be changed.
 38. Remove artist image support for online-services.
 39. Update context-view when artist, or album, image is updated.
 40. When current song is from an online-service (Jamendo, Magnatune, etc) then
     only show cover and title in context view. No attempt is made to get
     artist, album, or song information - as these are likely to fail anyway.
 41. Use an external-helper app to read/write tags - to isolate Cantata from
     TagLib crashes.
 42. Add -DUSE_OLD_DBUS_TYPEDEF=ON to CMake options. This can be used to force
     usage of OLD dbus XML files.
 43. If Cantata detects that an album, or artist, has new songs after updating
     MPD's DB, then the artist and album are drawn with bold text.
 44. When searching for album covers, do not look for $songFile.png/jpg
 45. Hide track change popup setting if running under Linux and
     org.freedesktop.Notifications DBus service is not registered.
 46. Remove 'home' button from listviews - only ever max 2 levels deep (Artists,
     Albums, Tracks), so no real need for button.
 47. Make shortcut for 'Go Back' action changeable.
 48. Don't attempt to find Amarok or Clementine covers.
 49. Don't hard-code artist name fixes, read from $install/tag_fixes.xml
 50. Remove grouping of multiple-artist albums under 'Various Artists'
 51. Change default sidebar shortcuts from 'Alt+' to 'Ctrl+Shift+' so as to
     avoid clashes with menubar.
 52. If compiled with MPD HTTP playback support, when MPD stream is paused then
     stop the Phonon/QMediaObject from playing. See README for config option
     on this.
 53. When searching, search both with and without diaeresis, etc. e.g. both
     Queensrÿche and Queensryche should match.
 54. Add 'Sort By' to playqueue context menu - allowing to re-sort tracks by
     artist, album artist, album, genre, or year.
 55. When sorting albums view, also ignore 'The ' at start of artist names, as
     per artists view.
 56. Add more sort options to albums view.
 57. Fix crash when changing view mode whilst search is active.
 58. Add a 'touch friendly' setting - toolbuttons are made wider, view actions
     always visible (semi-transparent in list/tree), and views are 'flick-able'
 59. Use a toolbutton for listview header and back action.
 60. Add 'Locate In Library' to search page.
 61. Remove 'Go Back' from listview context menu.
 62. Hide icons in shortcut dialog, and in actions used in menus, if
     Qt::AA_DontShowIconsInMenus is set. This seems to be the only way to force
     Unity to not show icons in menus of Qt apps. (There appears to be a bug in
     libdbusmenu-qt https://bugs.launchpad.net/libdbusmenu-qt/+bug/1287337)
     (Qt-only builds)
 63. If connection to MPD faiils, attempt to ascertain if its a proxy error.
 64. Add button under playqueue to re-center playqueue on current song.
 65. Add option to only act on songs that pass current string or genre filter.
 66. Multiple genre support.
 67. Store favourite streams as '[Radio Streams]' MPD playlist.
 68. For tracks for mutliple-artist albums, show as 'title - artist' and not
     'artist - title'
 69. In playqueue, if song's artist is different to album artist, then show song
     as 'title - artist'
 70. Also use musicbrainz_albumid, if present, to group albums. This can be used
     to group multiple releases of the same album. MPD must be configured to use
     this tag in order for this to function.
 71. Search for streams via dirble.
 72. Center images and headers in context view.
 73. Don't package stream providers with Cantata - add a dialog to download from
     Google Drive.
 74. Fix 'duplicate' albums being created if flac (or other) + cue file is used,
     and the music file does not contain metadata.
 75. Fix setting of cover for albums with cule file.
 76. Fix loading individual songs from cue file.
 77. Build as a Qt-only app by default. Pass -DENABLE_KDE=ON to create KDE
     build.
 78. Scrobbling support.
 79. Install podcast directories file to $install rather than embedding.
 80. cantata-dynamic perl script now uses MPD's client-to-client messages for
     control. Therefore, MPD>=0.17 is required.
 81. Remove 'Stop dynamizer on exit' option. Stop dynamzer if 'Stop playback on
     exit' is enabled.
 82. Read podcast_directories.xml, tag-fixes.xml, and scrobblers.xml from
     install folder and ~/.local/share/cantata
 83. Update replaygain ffmpeg input code to handle API changes in libavcodec.
 84. Fix transcoding tracks to MTP devices.
 85. Restore search field visibility for; PlayQueue, Artists, Albums, Folders,
     Playlists, Dynamic, and Devices views when started.
 86. Fix custom background images (play queue and context)  not appearing when
     Cantata started.
 87. If artist is different to album-artist, then show track title as
     "title - artist"
 88. In context-view rename Lyrics pane to Track. This is now a stack of lyrics,
     information, and tags. Tags contains all tags as read by taglib.
 89. Add option to re-load lyrics from disk.
 90. Add "Open In File Manager" to folders page for windows and mac builds.
 91. Use external editor to edit lyrics.
 92. Allow searching on performer tag.
 93. Remove ID3v1 when saving ID3 tags.
 94. 25% larger items in playqueue. Incrases covers from 32px to 40px
 95. Fix replay-gain scanner if file name, or path, contains non-latin1
     characters.
 96. Install Ubuntu mono sys-tray icons to
     $prefix/share/icons/ubuntu-mono-dark/apps/22/cantata-panel.svg and
     $prefix/share/icons/ubuntu-mono-light/apps/22/cantata-panel.svg.
     But only if compiled for Ubuntu, or -DINSTALL_UBUNTU_ICONS=ON is passed to
     cmake.
 97. Hide system-tray option in Qt builds if system tray is not available.
 98. In non Dbus Qt builds, if notifications is checked ensure that sys tray is
     also checkedd. Conversly if sys tray is unchecked, uncheck notifications.
 99. Add option to use libVLC for MPD HTTP stream playback - see INSTAL file
     for details.
100. Also show first IP address of interface in HTTP server settings page.
101. Fix progress update when saving Jamendo, etc, listing XML.
102. Add option to hide cover-widget.
103. Add option to hide stop button.
104. Add a Url label to exit full screen.
105. Use METADATA_BLOCK_PICTURE to extract covers from Vorbis comments, and
     "COVER ART (FRONT)" for APE tags.
106. Remove old library cache files when server settings changed.
107. Use QSslSocket to determine if Qt is linked to OpenSSL
108. Use Qt5's own json parser for Qt5 builds.
109. Fix Qt5 soundcloud searches.
110. Clear MPD errors after display.
111. More information in song tooltips - use table-style display.

1.3.4
-----
 1. Fix adding songs to playqueue with priority when playqueue is not empty.
 2. When loading covers, if load fails, check to see if this is because of an
    incorrect extension. e.g. load a .jpg file with PNG type, and vice versa.
 3. Fix showing of time-slider when Cantata is started minimized to system tray
    and MPD is playing.
 4. Remove unused 'Back' action.
 5. Don't treat albums with artists such as 'AlbumArtist ft Other' as multiple
    artist albums.
 6. Fix updating of playqueue sidebar tooltip and icon.
 7. Add playqueue action to main window, so that shortcut works.
 8. When using track organizer, also try to move artist images, backdrop images,
    and playlist files.
 9. After altering filename scheme from track organizer, save settings.
10. Don't set year or disc in tag editor for 'All Tracks' unless they are non
    zero.
11. In tag-editor, when obtaining values to use for 'All Tracks' entry, don't
    ignore empty fields.
12. When determining album year, ignore playlist files!
13. If MPD database is refreshed whilst listview is not at top level, then
    reset view to top level.
14. When TrackOrganizer is called after TagEditor, only perform MPD update
    once.
15. When editing filename scheme, after inserting a variable set cursor
    position to after newly inserted text and give focus back to line edit.

1.3.3
-----
 1. If Cantata is started whilst an instance is also running, raise window of
    current instance. (Linux-only fix)
 2. Add song to playqueue from albums page when double-clicked.
 3. Fix display of online service track album-artist in copy dialog.
 4. Ensure library is loaded the very first time Cantata is run (ie. after
    connected to MPD via initial settings wizard).
 5. When song is updated in context view, abort any current network jobs.
 6. Fix expand all / collapse all actions. Expand all will only expand 1 level
    for main browsers.
 7. When reading lines from user mpd.conf file, read as UTF-8.
 8. Reset devices and online services models when artist view cover size
    changes.
 9. If downloading online service track listing fails, stop loader and
    show error.
10. Use new location of Jamendo DB listing.

1.3.2
-----
 1. In cover/artist dialog, when attempting to save an image into Cantata's
    cache folder - ensure the 'covers' sub-folder is created.
 2. When saving artist image from cover dialog, if set to save in MPD folder and
    song's path does not have 2 folder elements then save in cache folder.
    Cantata will only save artist images, and backdrops, in MPD folder if the
    folder structure is (e.g.) Artist/Album/Track.mp3
 3. Use case-insensitive sort of folder view items when adding to playqueue.
 4. When determining the 'basic' artist of a track, if albumartist is set and
    artist is not, then use albumartist.
 5. For the web-links in the context view, replace ampersand and question mark
    characters in artist names with the relevant URL encoding.
 6. Use CMake to locate X11 libraries and headers.
 7. Set minimum size for initial settings wizard.
 8. If buddy of a checkbox or radio is clicked, then toggle check or radio.
 9. Disable context-view cancel actions until a job is created.
10. When searching models, also search composer field.
11. Fix enabling of "Initially collapse albums" in playlists settings tab.
12. Fix grouped playlist view initial state when set to initially collapse
    albums.
13. Fix calculating size of song files when copying off a device that has been
    previously scanned, and its contents cached.
14. When copying from a CD, check that we have enough space for track that was
    encoded with a 1:18 ratio. Just a sanity check really.
15. Fix song notification mem-leak (Linux only).
16. When transitioning between backdrops in cover view, draw old at correct
    position.
17. Don't load library twice at start-up when cache has been deleted current tab
    is artists or albums.

1.3.1
-----
 1. Fix collapsed context-view selector buttons text when using a dark
    background.
 2. Apply some Fedora patches.
 3. Fix MPD HTTP stream playback.
 4. Fix painting of Gtk thin scrollbar style on comboboxes.
 5. When waiting for replies from MPD, use Qt's standard timeout value of 30s.
    While the socket is still connected, Cantata will wait up to 4 times the
    timeout value. Therefore, the actual timeout has increased to 2minutes!
 6. If a sidebar view has focus, but sidebar is collapsed, then find action
    should activate playqueue search widget.
 7. FreeBSD 10 compile fixes.
 8. Fix scaling of context view background when size of view changes.
 9. Elide text of context view selector buttons, if insufficient space.
10. Only show mopidy note in copy/remove dialog if connected to mopidy.
11. Fix broken en_GB translation.
12. Fix folder-view path parsing. If two folders only differed in the last
    character then Cantata would have placed the contents of the second
    into the listing of the first.
13. Explicitly link to pthread.
14. Do not allow 'auto-hide sidebar' and 'playqueue in sidebar' to be active at
    the same time.

1.3.0.1
-------
1. Fix duplicate translations - causes KDE builds to fail.

1.3.0
-----
 1. Add option to control startup-state; visible, hidden, or remembered from
    previous run.
 2. Basic undo/redo support for playqueue.
 3. Search tab. Hidden by default, enable via settings dialog.
 4. Optionally save scaled covers (used in artist and albums views) to disk.
 5. Add option to always collapse context into single pane.
 6. Option to have small sidebar at top or bottom.
 7. Scale context view backdrops.
 8. Add a manual config item (mpdPoll) to control whether Cantata should poll
    MPD for its current state whilst playing. The value is specified in
    seconds. This is useful for cases where Cantata misses updates from MPD.
    This is only a work-around for certain scenarios. Please see README for
    more details.
 9. When sending commands to MPD, and waiting for response, use a timeout of 2
    seconds per 100K bytes of data.
10. Hide volume control if MPD returns a negative value for volume - which
    indicates MPD's volume mixer is disabled.
11. When closing search widget, after performing a search, collapse all bar top
    level items.
12. When adding files to playqueue, only add in batches of up to 10000 songs.
    This 'chunk size' may be altered by setting mpdListSize in Cantata's config
    file - see README for details.
13. Add 'Remove duplicates' functionality to play queue and play lists.
14. Only start internal HTTP server when required, and stop 1 second after
    last Cantata stream is removed.
15. If connected to MPD via a UNIX-domain socket, then send non-MPD files as
    file:/// URLs to MPD - i.e. don't use internal HTTP server. To force usage
    of HTTP server, set alwaysUseHttp to true in Cantata's config file. Refer to
    README for more details.
16. Add CMake option to disable building of internal HTTP server.
17. If listallinfo fails, then attempt to retrieve music listing via lsinfo
    calls on each folder. Usage of lsinfo may be forced by setting
    alwaysUseLsInfo in Cantata's config file - see README for details.
18. Add CMake option to disable streams, dynamic, and online services. Refer to
    INSTALL file for details.
19. Don't use QKeySequence::Delete to detect delete key event for play queue,
    instead check for no-modifiers and the Delete key itself. Closing a
    terminal with Ctrl-D seems to cause Cantata to see QKeySequence::Delete
20. Use &;copy for copyright symbol in text - better than (c)
21. Add config setting (for Qt only builds) to set language.
22. Set cover-widget icon size to at least twice tab-widget large icon size.
23. Remove usage of Gtk-style on-off button for Gtk style, and instead give
    checkboxes better text and adjust config layout.
24. Better control over 'Subscribe' button in podcast search dialog.
25. When downloading images, don't use extension to determine file format,
    instead look for JFIF and PNG in first few data bytes.
26. Cache folder listing as well as music listing. This cache is removed if
    the folder view is disabled.
27. Also search Spotify, iTunes, and Deezer for images in cover dialog.
28. Fix filename scheme help table.
29. Allow to specify filename scheme when copying to library.
30. Before calling ReplyGain after ripping CD, convert filenames to destination
    suffix.
31. Use Podcasts and SoundCloud icons in cover widget, and song notification,
    for relevant tracks.
32. Fix displaying of disc and track numbers for online services.
33. Move sidebar settings into settings dialog. Sidebar menu now just contains
    a 'Configure...' entry which opens settings dialog at relevent page.
34. Add new view style "Basic Tree (No Icons)". This is as per the simple tree,
    but only images, and not icons, will be shown.
35. Europe and Canada regions in ListenLive are not re-loadable (as they are
    read from listenlive.xml)
36. Set CMake defaults if not supplied on commandline; set prefix to /usr for
    Qt only Linux builds, path to `kde4-config --prefix` for KDE4 builds, and
    set build type to Release
37. Place Cantata's 'toolbar' within a QToolBar - so that the style's toolbar
    look is preserved, and styles that can drag window via toolbar (e.g.
    QtCurve) still work.
38. Call QApplication::alert() when showing errors - this causes taskbar entry
    to be marked.
39. Read lyrics from LYRICS tag for FLAC, Opus, Vorbis, and Speex files.
40. Be consistent with other players, and don't show disc number in list.
41. As per Amarok, split albums into discs in grouped playqueue view.
42. Fix some Mopidy 0.18 issues; cover and lyrics retrieval, folders view
    loading.
43. Mopidy seems to require all parameters to be quoted.
44. Only react to back or home action in listviews if view is visible!
45. Don't allow buttons in main widow to recieve focus.
46. Use Ctrl+G as short-cut to show genre combo popup.
47. Re-focus view when search closed.
48. Fix handling of playlists with a colon in their name.
49. If Mopidy playlist starts with "Smart Playlist:" then treat as a 'smart'
    playlist - e.g. don't try to display song count, don't try to load songs
    in playlists view, use sub text 'Smart Playlist' (and fix playlist name),
    and don't allow saving to these playlsts.
50. Remove find buttons in status bar, and use Ctrl-F for both find in views
    and find in playqueue. Action depends upon which view has focus.
51. Remove refresh buttons in status bar, and place into main menu. Also,
    prompt for confirmation before performing refresh.
52. Combine podcast subscribe and search dialogs.
53. Add option to NOT download covers from last.fm
54. Add menu to cover dialog, so that user can control which services are
    queried.
55. Add option to use a custom image as context view backdrop.
56. Add option to specify blur and opacity of context view backdrop image.
57. Add option to use a custom image as playqueue background.
58. Add option to specify blur and opacity of playqueue background image.
59. If list view has focus, pressing Backspace will navigate back.
60. Fix albumsview cover size when set to a tree style and Cantata is
    restarted.
61. Add 'Add To Playlist' menu item to playlists page.
62. Add 'Table' style view for playlists.
63. Clicking on title in list/icon view navigates back.
64. Bundle own copy of symblic media icons - so that these can be recoloured
    to match current theme.
64. Fix searches containing more than 4 words.
65. Use stretch header class from Clementine for table style views.
66. Don't change tray icon to play state - consistent with other apps.
67. For Linux builds, if systray.svg file exists in
    $prefix/share/cantata/icons/$iconTheme, then this will be used as the
    system tray icon. Currently Cantata supplies 2 mono SVGs - one for
    ubuntu-mono-dark and one for ubuntu-mono-light.
68. Show time-slider position tooltip immediately.
69. Expand interface if it is collpased and an error or question is to be
    displayed in message widget.
70. Hack-around issue with message widget not appearing in KDE builds when
    KDE's animations are disabled.
71. Remove 'copy track info' functionality, I see no need for this!
72. Remove showPage dbus function.
73. Use wmctrl to raise window under compiz for Qt5 builds.
74. Don't react to mouse-release event in coverwidget if an override cursor has
    been set. Fixes the case, with Qt5 builds, where a drag is started on the
    cover widget causes interface to expand/collapse.
75. Change views to scroll-per-pixel.
76. Don't allow expanding, or collapsing, if maximised or mesasge widget is
    visible.
77. Remove embedding of pre-rendered Cantata icons. Cantata requires the SVG
    icon plugin, so users must have this installed.
78. Use system menu icon for Linux builds. To revert to previous 3-line style
    icon pass -DUSE_SYSTEM_MENU_ICON=OFF to cmake.
79. When downloading, and parsing, ListenLive streams, if a station has more
    than 1 stream then list all streams - adding format and bitrate
80. Move search fields back to the top of views.
81. Close temporary files after write, to ensure data is written. This fixes an
    issue where sometimes 0 byte files were written from CoverDialog.
82. Use same order (URL, name) for both add stream-URL dialogs.
83. For UMS devices, add device and size (in brackets) after name. Should help
    devices with multiple partitions.
84. Use WindowText, and not ButtonText, colour for mono icons - fixes wrong
    colour being used with Bespin style.
85. Fix corrupted scrollbar background in views with a background image when
    Gtk style is used.
86. Don't draw tab-bar frame when using small sidebar style.
87. If using small sidebar on top, or bottom, then centre-align tabs.

1.2.2
-----
 1. Fix British English translation.
 2. Improve internal HTTP security - only serve files to MPD host, and only
    files in playqueue.
 3. Also remove CDDA files when Cantata exits.
 4. Improve error message if 'playlist_directory' does not exist.
 5. If icon theme does not have network-server, then use audio file icon for
    HTTP server settings page.
 6. Fix truncated files served from internal HTTP server.
 7. When adding songs to an existing play lists, don't allow play list files to
    be added.
 8. If Ctrl-F is activated again whilst search widget is visible, then select
    all current text.
 9. When MPD seeks a Cantata HTTP stream, set the Content-Range header field.
    This fixes seeking of FLAC files.
10. Fix toggling of checkboxes via short-cut.
11. Fix short-cuts in preferences dialog.
12. Don't clear the playqueue when Cantata is passed a song as a commandline at
    start-up.
13. Fix broken spinboxes in some dialogs with Gtk style.
14. Correctly style treeview in CD details dialog.
15. Only show artist name of CD track if it does not start with main CD artist.
16. Show track numbers in CD listing.

1.2.1
-----
1. Only use old Qt DBUS type annotations for Qt less than 4.8.2
2. Use "(c)" instead of "©", as "©" seems to mess up Qt translations.
3. Fix tagtype and URL handler detection. Fixes Composer support, and streams.
4. Use 32x32 for drag'n'drop icon, 64x64 for highdpi.
5. Use audio-x-generic icon for drag'n'drop if no cover found.
6. Fix potential memory leak with cover images.
7. Fix crash when changing online view from list to tree, after a soundcloud
   search.
8. Use MPD status.playlistLength to determine number of playqueue items when
   controlling state of prev, next, and stop buttons.

1.2.0
-----
 1. Add support for opus audio format - AudioCD encoding, transcoding, HTTP
    server, etc.
 2. Add support for user-installable stream providers. See README for file
    format.
 3. Add config page to control which stream categories are enabled, to import
    new categories, and to remove imported categories.
 4. Request IceCast stream list in compressed format.
 5. Add ShoutCast search.
 6. For some stream categories (digitally imported, jazzradio, rockradio, sky,
    somaFm, and some user categories) add category name to stream name when it
    is saved in favourites, or added to playqueue.
 7. Support composer tag - group albums via composer, edit tag, rename files
    using tag, and use field for dynamic playlists.
 8. Place HTTP stream URL into connections page, as URL could be different per
    connection.
 9. Use QListWidget in Qt preferences dialog, so that keyboard navigation can be
    used.
10. Add ability to 'filter search' stream categories.
11. Add option to prevent system from suspending whilst playing (Linux only).
12. If playqueue is cleared when dynamizer is running, then also stop dynamizer.
13. Create a new SizeGrip class, so that we can force the size-grip on the main
    window to have the same height as toolbuttons - this makes it align to the
    bottom.
14. Place a 0-pixel wide 'size widget' at the bottom of each view, to attempt to
    ensure consistent sizes between views.
15. Make playqueue search consistent with view search - ie. only show search on
    activating 'Search Play Queue', do not toggle.
16. Initial MacOS port - thanks to Ian Scott
17. Podcast support.
18. Add config page to determine list of online providers.
19. If 'Basic'/'Personal' is selected in initial settings wizard, then enable
    'stop playback' and 'stop dynamizer' options.
20. Store data under XDG_DATA_HOME (~/.local/share) Any existing files will be
    copied to the new location. NOTE: This is not backwards compatible, so if
    you downgrade Cantata, you will have issues (e.g. missing favourite
    streams)
21. Add two items to config file to modify cover-loading responsiveness. Please
    see README for further details.
22. Use "play" command if play button is pressed and there is no current song.
23. Use HTTPS URLs for Last.fm, Wikipedia, SoundCloud, etc, for non-windows
    builds.
24. Only show genre combo if we have some genres.
25. When parsing CUE files - attempt to load as UTF-8, and then "System"
    encoding. Support a new config item, 'cueFileCodecs', which allows extra
    Qt text-codecs to be tried (see README for details). If all of these fail,
    then revert back to the previous behaviour.
26. Don't build GNOME media-keys support into KDE builds, as these use KDE's
    global keyboard shortcuts.
27. With KDE builds, default to using media-keys as global shortcuts.
28. Optionally support Qxt global shortcuts for Qt-only (Qt4) Linux and Windows
    builds.
29. Move media-keys setting into shortcuts page.
30. Add a config item to disable all network access. Needs to be set manually,
    see README for details.
31. Add a config item to configure album-view to load all covers immediately,
    rather than waiting for then to be displayed. Again, no UI for this, and
    see README for details.
32. Slimmer toolbar - song times are now at the ends of the time slider.
33. Custom time slider and volume control.
34. Optionally, prompt before clearing playqueue.
35. Only show config pages, and tabs, that are relevant to the enabled views.
36. Show action short-cuts in tooltips.
37. When filtering (i.e. searching) Jamendo, Maganatue, and stream providers
    (apart from TuneIn and ShoutCast), then don't hide items from other
    services - but only filter the ones on the filtering service.
38. Also read Jamendo genre's from album tag.
39. Modify message-widget so that it uses a squeezed-text label. Because of
    this, always use Cantata's copy of KMessageWidget for all KDE builds.
40. Cantata requires libMTP 1.1.0 or newer.
41. When displaying paths, convert to native separators, and remove trailing
    separator. When reading back entry, revert this process.
42. Fix tag editing, track re-organisation, and playback of non-MPD files via
    HTTP server on windows.
43. Don't treat albums that have artists such as 'Abc' and 'Abc with xyz' as
    multiple artist albums.
44. When setting window title, use full-text from track/artist labels, and not
    the squeezed text!
45. Hungarian translation - thanks to Török Árpád
46. When displaying tag editor, track organiser, or replay gain dialogs, check
    that the song files can be accessed. (For speed reasons, only the 1st few
    files are checked)
47. Add a config item to control volume step - no config UI, see README for
    details.
48. Provide a CMake option to control whether KWallet is used to store MPD
    passwords for KDE builds.
49. Display total cache usage in Cache settings.
50. Fix updating of current collecion in Cantata's menu when current collection
    is set in settings dialog.
51. Only load ListenLive categories when requested.
52. In artists and albums views, add 'Add Albums In Random Order' entry to
    context menu. When selected, all highlighted albums (or albums by
    highlighted artists) will be added to playqueue in a random order.
53. Add 'Shuffle Albums' entry to playqueue context menu.
54. When showing a new page, place focus on view.
55. If MPD's database time is invalid, and the cache's database time is
    invalid, then accept a database listing. This works-around an issue with
    using MPD's proxy DB in versions prior to 0.18.5  - where no database time
    is sent. In this case, Cantata will store the current date and time in its
    cache file. Users with a proxy DB (and using MPD version before 0;18.5)
    will need to force Cantata to update to notice changes.
56. Look for backdrop.jpg/png in music folder before attempting to download.
57. Add option to store downloaded backdrops into music folder. Stored as
    backdrop.jpg
58. Fix crash when an album link is clicked on in context-view when current
    song is from a Various Artists album and the album link is to another album
    by the artist.
59. Show device copy/delete status in Unity launcher - show current progress,
    and track count to be actioned.
60. If playlists page is disabled, then hide 'Add to playlist' actions and hide
    playqueue save button.
61. Don't load folder list until view is visible.
62. Add 'Cancel' to context-view context menus - cancels current fetch job.
63. Correctly update tooltips when removing a short-cut from an action.
64. Instantiate network proxy factory when network access manager is
    constructed.
65. Using mouse wheel over position slider changes position by 5 seconds.
66. Fix fetching lyrics for songs, or artists, containing ampersand or question
    mark characters.
67. Use correct output argument for oggenc and faac.
68. Only load info of stored playlists when required.
69. If looking for lyrics on lyrics.wikia.com, then use its search API to
    locate lyrics page.
70. Radio GFM streams.
71. Fix lyrics scraping code for most providers.
72. Add leoslyrics.com to list of lyrics providers.
73. Align main popup menu to side of window.
74. Use AlbumArt.jpg as default cover name for MTP devices. Android's gallery
    application will ignore album covers if they are named this way.
75. Don't allow configuring of filename for MTP devices. MTP device support
    uses folder structure to determine 'Various Artists' album-artist (as LibMTP
    does not support album artist tag).
76. If song has a disc number set, then display song track as
    "disc.track title" - e.g. "2.01 Blah blah"
77. Better handling of Cantata stream URLs with special characters (e.g.
    question marks)
78. Remove Cantata streams when exiting.
79. Update album's year if song year is changed in tag editor.
80. If we can access a CUE file, but fail to parse it, then do not add CUE to
    album's track list.
81. Show MTP track list progress in percentages.
82. Fix memleak with MTP devices.
83. Open MTP devices in un-cached mode (faster)
84. Add clear button to Qt input dialogs.

1.1.3
-----
 1. (Hopefully) fix selection order of items - and order added to playqueue.
 2. Updated translations: German, Spanish.
 3. Add Russian translation, thanks to Julia Dronova.
 4. Online services support does not require taglib.
 5. Fix changing of Music folder for 'Personal' mpd collection.
 6. Use QDesktopServices/QStandardPaths to ascertain default music folder for
    'Personal' collections.
 7. If no icon is to be used on a message-box button, then ensure the icon is
    cleared.
 8. Fix display of album year in playqueue for KDE builds.
 9. If we recieve an error from MPD via status, then display this in the main
    window.
10. Don't react twice to every volume change. Volume was changing in 10%
    increments, whereas it should have been (and is now) 5%
11. Bind increase volume, decrease volume, and mute actions to main window, so
    that shortcuts work.
12. Fix number display in replaygain dialog in Qt-only builds.
13. When reading default MPD music folder, ensure this has a trailing slash.
14. Only enable 'Edit Song Tags' on playqueue if MPD music folder is readable.
15. Slightly improve tag-guessing from tracks without tags. Now the following
    are acceptable:
    Artist/Album/TrackTitle.mp3
    Artist/Album/TrackNo TrackTitle.mp3
    Artist/Album/TrackNo-TrackTitle.mp3
    Artist/Album/TrackNo. TrackTitle.mp3
    Artist - Album/TrackTitle.mp3
    Artist - Album/TrackNo TrackTitle.mp3
    ...etc.
16. Fix artist and album genres.
17. Show albums by artist, etc, even if wiki/last.fm search fails.

1.1.2
-----
 1. Fix build due to broken translation files.
 2. After toggling various artists grouping, or group single tracks, update list
    of genres associated with artists.
 3. Fix decoding of details for Online service URLs sent to MPD, and
    subsequently read back.
 4. Don't allow dragging of stream categories onto playqueue.
 5. Replace # in stream names with ${hash} when passing to MPD, and revert when
    URL is displayed.
 6. Fix covers when using album artist for multiple artist albums, and album
    artist name is "Various Artists" - but this has been translated in Cantata.
 7. Don't draw item divider in icon views.
 8. For Qt4 less than 4.8.4, then use old dbus Qt type annotations.
 9. Default to exporting favourites streams XML into home folder.
10. Reset the covers-requested-per-iteration counter after each event loop
    iteration. This should fix the case where sometimes the system tray
    notifications would not have a cover image.

1.1.1
-----
 1. Fix crash in settings dialog if current connection name is removed from
    config file.
 2. Fix starting of per-user MPD instance.
 3. For Qt-only Linux builds, set file permissions of config file so that
    others cannot read the file - as MPD, Magnatune, or DigitallyImported
    passwords will be saved here.
 4. Fix reading of genres from cache file.
 5. Fix updating of genres after DB is refreshed.
 6. Don't use https for context view searches.
 7. Work-around Windows and QJson issue.
 8. Remove cantata prefix when showing status message about fetching streams.
 9. When adding streams that have a name assigned, but no path, then add a
    trailing slash.
10. Fix 'Add Stream URL' action in builds where device support is disabled.

1.1.0
-----
 1. Display 'Calculating...', and 'Deleting...' in cache settings page if
    relevant.
 2. Add "(Muted)" to volume button tooltip if volume is currently muted.
 3. If cover name contains %artist%, then replace with the album artist of the
    current song. Likewise for %album%
 4. Add option (to sidebar context menu) to toggle usage of monochrome icons.
 5. After ripping a CD, prompt as to whether to calculate ReplyGain.
 6. Simplify HTTP server settings. Now only the interface can be chosen. HTTP
    server is used for all non-MPD files. If computer has no, or only one,
    active network connection, then the HTTP server settings  page is hidden.
 7. Only show actions on mouse-over.
 8. Use larger action icons in icon view when we have larger previews.
 9. Better non-monochrome radio-stream icons. Thanks to Grely
10. Don't use alternating rows in views (does not look too great with grouped
    view). Use a fading divider instead.
11. Combine info and lyrics pages into a new context view. By default this is
    not placed in the sidebar, but has a toggle to show in the main view.
12. Remove EchoNest usage, as this only seems to return English results. Use
    wikipedia instead. Only the introduction is displayed by default. If no
    entry is found on wikipedia, then last.fm is consulted.
13. Don't display stream URL as sub-text, it makes the view look messy for no
    real gain. (URL is still shown in tooltip)
14. Detailed tree view for folders and playlists by default.
15. Remove config compatibility with Cantata versions older than 0.7
16. Only have 2 stop actions; stop now, or stop after current. Default stop
    action is always 'stop now'
17. Make 'stop after current track' assignable to KDE global shortcut.
18. Add 'stop after current' to tray item menu, and to Cantata MPRIS interface.
19. Try to use better text for buttons in dialogs, and not just yes/no.
20. Don't use icons in buttons when using QGtkStyle - Gtk does not use button
    icons.
21. Use checkboxes in sync dialog to mark songs to be copied.
22. Show number of selected artists, albums, and songs in sync dialog.
23. Save sync dialog size.
24. Show number of songs to be copied on action dialog. Make number a link,
    when clicked produce a dialog showing list of songs.
25. Improve radiance CSS theme.
26. Use 24px playback icons if the icon theme has these.
27. When AudioCD is ejected, remove tracks from playqueue.
28. If Cantata is passed cdda:// then it will load, and start to play, the
    current AudioCD. Use cdda://?dev=$device (e.g. cdda://?dev=/dev/sr0) to
    specify which drive to use.
29. Provide KDE4 Solid actions file to play AudioCDs. (Only installed for KDE4
    builds)
30. Update ultimate_providers.xml to match Clementine 1.1.1
31. Prompt before removing dynamic rules - to be consistent with streams and
    playlists.
32. Add option to replaygain dialog to show only untagged tracks.
33. Automatic accelator assignment for Qt builds.
34. Add cmake check to see if TagLib has id3version in MPEG save.
35. RTL fixes.
36. For Qt4 Linux builds, use system QJson if found.
37. Remove amazon cover fetching - required API key that Cantata never really
    had.
38. Add debug logging. Please see README for details.
39. Enable MPD HTTP stream playback using QtMultiMedia for Qt5 builds. Thanks
    to Marcel Bosling for the patch. Disabled by default, to enable pass
    -DENABLE_HTTP_STREAM_PLAYBACK=ON to cmake.
40. Fix Qt5 segfault on exit, due to static QIcons being destructed.
41. Work-around Qt5 bug where toolbuttons (usually with menus) stay in the
    raised state.
42. Add port number to library cache filename, to cater for scenarios where
    there is more than 1 server on the same host.
43. Fix retrieval of covers in albums view for multiple-artist albums when
    these are configured to be grouped under "Various Artists"
44. Refresh albums view when multiple-artist grouping is changed.
45. Add context menu to replaygain and file organizer dialogs to remove items
    from list.
46. Also use discogs for artist images in cover dialog.
47. Fix invalid covers showing for online services.
48. For Qt builds, if shortcut is set to default then remove entry from config
    file.
49. Don't show page shortcuts in tooltips, as tooltip is not updated when
    shortcut is changed.
50. Check that perl is installed before attempting to start cantata-dynamic in
    local mode.
51. If cantata-dynamic is started in server mode, then have it create any
    missing folders.
52. Simpler proxy settings.
53. Delay loading of local devices at start-up, so that we have time to add
    device to view before try to expand it.
54. If cantata-dynamic is started in server mode, then communicate status via
    UDP multicast messages.
55. If using server mode cantata-dynamic and this is not started, then show an
    error message in dynamic page.
56. Fix keyboard shortcuts of tab pages.
57. Add support for a simple profile where MPD is started by cantata, and
    the only settings are the music folder and cover name.
58. Combine Output and Playback config pages.
59. Remove proxy config from settings, and always use system proxy.
    To re-enable proxy settings pass -DENABLE_PROXY_CONFIG=ON to cmake.
60. Copy Qt5 Linux system proxy code for Qt4 builds.
61. Add option to draw current album cover as backdrop to play queue.
62. Add 'Copy Songs To Device' action to playlists page.
63. Embed pre-rendered PNG versions of cantata icon, to help with Qt5 builds
    on systems that do not have the Qt SVG icon engine installed.
64. Simplify streams page. Remove user-categories, instead have a set of
    predefined top-level items; Favourites (user streams), TuneIn, IceCast,
    ShoutCast, SomaFM, Digitally Imported, Jazz Radio, Rock Radio, Sky.fm, and
    Listen Live.
65. Search for streams via TuneIn.
66. Place search fields on bottom of views, and hide by default. Show when
    Ctrl-F is used for views, and Ctrl-Shift-F for playqueue.
67. When searching in dynamic page, also search rules themselves.
68. For MPD versions 0.17 and above, if Cantata can read a .cue file then it
    will list each track as a separate entry in the artists and albums views.
69. When loading a stream into the playqueue, show a status message at the
    bottom - allowing the loading to be cancelled.
70. If stream is not an AudioCD stream, and the total time is known, then enable
    the position slider.
71. Allow seeking in cantata HTTP streams.
72. Default to enabling use of media keys under GNOME/Unity.
73. Add SoundCloud to online services.
74. Drop usage of lame when playing back AudioCDs, its not required.
75. Always use QNetworkAccessManager - as KIO is not thread safe :-(
76. Update copy of Solid to KDE4.10.5.
77. Provide Faience CSS theme.
78. Click on time label to toggle between showing current time and time
    remaining.
79. Use tooltip to display position that will be jumped to if mouse is pressed
    on time slider.
80. Place replaygain analysis within a separate app. Saves Cantata itself
    needing to link to ffmpeg/mpg123

1.0.3
-----
 1. Don't display codec settings in copy dialog unless we are copying to a
    device, or from an AudioCD.
 2. Save size of Track Organiser, Tag Editor, and ReplayGain dialogs.
 3. Fix consistency of default button in messageboxes between Qt and KDE builds.
 4. Unless using a dark toolbar, use same colour for toolbar menu icon as per
    menu icon in views.
 5. Document how to make a release build.
 6. When searching for artist information, if song's album artist contains
    artist, then use album artist. This is for tracks that have an artist such
    as "abc featuring 123", and album artist is "abc"
 7. Improve consume icon at larger sizes.
 8. Fix lyrics background when we toggle from showing cover to not showing.
 9. Replace multiple blank lines with single blank line when showing lyrics.
10. Fix AudioCD playback.
11. Remove time remaining from action dialog - its not accurate enough to be
    meaningful.
12. Fix detection of whether streams file is writeable or not.

1.0.2.1
-------
1. Re-spin to add Qt SVG iconengine to windows installer.

1.0.2
-----
 1. Show artist name as caption for cover dialog when setting artist images.
 2. Connect 'Set Cover' signal for windows builds.
 3. Fix usage of timers in threads.
 4. Fix non-taglib build.
 5. Fix loading of SVGs in windows build.
 6. Fix cover downloading.
 7. Fix deletion of threads.
 8. Enable online services for windows builds.
 9. Fix 'No such song' warning when removing songs from playqueue.
10. Indicate when streams file is read-only.
11. Better status labels for streams and dynamic pages.

1.0.1
-----
1. Don't display Jamendo and Magnatune cache settings in config dialog if these
   have been disabled at build time.
2. Correctly calculate size of cache folders when folder does not exist.
3. Fix deletion of cache when single item selected.

1.0.0
-----
  1. Give tooltips to view actions.
  2. Add 'Set Album Artist from Artist' action to tag editor.
  3. Add option to specify max cover size when transfering to device.
  4. Remove 'Small Control Buttons' and 'Small Playback Buttons' options.
  5. Prompt before disconnecting a device.
  6. For playqueue items, if we only have a filename, and no artist, etc, then
     attempt to ascertain artist, album, title, and track number from the
     filename. These will be extracted if the filename has the following
     pattern; "%artist%/%album%/%track% %title%" Otherwise, if we cannot extract
     all of these, just set the title to the filename without path.
  7. Allow editing of tags, and replaygain calculation, of files from folder
     view which do not contain tags.
  8. Merge 'External Settings' into 'Interface Settings'
  9. Add option to embed covers when copying songs to devices. (ID3v2, MP4,
     and Vorbis comment tag types only)
 10. Add a simple system dbus helper to allow user mounts of samba shares. This
     is intended to allow Cantata to connect to an Android device via Droid NAS.
     Requires cantata be built with remote device support.
 11. Add first-run wizard to enable basic configuration before Cantata is
     started for the first time.
 12. Add a 'Cache' page to settings dialog, allowing cache usage to be displayed
     and cache items deleted.
 13. Move group warning to last stage of intial settings wizard.
 14. Basic cover fetching dialog, allowing to change downloaded cover. Currently
     Last.fm, Google, Discogs, and CoverArtArchive are used to find images. To
     enable searching via Amazon, you need to obtain an 'access key' and a
     'secret access key' Cantata currently does not contain these, but you may
     supply these in Cantata's config file. To do this, simply add the following
     to the "[General]"  section:
         amazonAccessKey=xxxx
         amazonSecretAccessKey=xxxx
 15. Use cache by default for devices.
 16. GZip compress cache files.
 17. Save remote device library settings on remote device.
 18. When using list or icon view, only show genres that are relevant to the
     current level.
 19. (Qt-Only) When displaying filesizes, use KiB (1024 bytes) for KDE and
     Windows, and kB (1000 bytes) for others.
 20. Recolour repeat and shuffle icons to use button text colour - this is so
     that they always match consume and single icons.
 21. Re-enable animation when showing messagewidget, for Qt-only builds and
     for non 4.9.4 KDE builds.
 22. Speed up playqueue searches.
 23. Add prompt before removing playlists.
 24. When dropping files onto playqueue, check that they have a recognized
     extension (mp3, ogg, flac, wma, m4a, m4b, mp4, m4p, wav, wv, wvp, aiff,
     aif, aifc, ape, spx, tta, mpc, mpp, mp+, dff, dsf)
 25. Add import of IceCast and SomaFM streams.
 26. Move server info into a dialog.
 27. Add support for Jamendo and Magnatune streams.
 28. Add 'Add Stream' action to play queue menu - so that streams can be quickly
     added without needing to store in streams page.
 29. For streams, use filename part of path as track title.
 30. Fix setting of buttons in song copy dialog (Qt-only builds, KDE already
     working).
 31. Only stop dynamizer on exit if option enabled, not if just stop playback on
     exit is enabled.
 32. Add a new view style - 'Detailed Tree'. This uses the list-style appearance
     for treeviews - e.g. The album count appears under each artist, etc.
 33. Install cantata-dynamic to $prefix/share/cantata/scripts - as this script
     is not intended to be run by users.
 34. Use com.googlecode.cantata instead of org.kde.cantata for DBUS service,
     etc.
 35. Add action icons to grouped-albums style playlists at the top level.
 36. Scale image in lyrics view if it is less than 300x300px
 37. Allow to move streams to different categories via drag-n-drop.
 38. Read/write device cache files in non-gui thread.
 39. Add option to save streams in MPD folder.
 40. GZip compress streams files.
 41. When reading cache (either MPD, or device), and the grouping (single
     tracks, or multiple artists) has changed - then don't do a rescan, just
     re-do the grouping.
 42. If we are using QGtkStyle and this is set to Ambiance or Radiance, then
     apply a corresponding stylesheet to the toolbar - and allow window to be
     dragged by toolbar.
 43. If fetching artist images for a song, and the song-folder heirarchy is 2
     levels (artist/album/), then save image as artist.jpg/png within the artist
     folder. (Only if 'save downloaded covers in music folder' is enabled)
 44. Work-around QGtkStyle issues with large entries in comboboxes.
 45. Remove 'Auto' cover size setting. Now cover sizes are based upon setting
     and font size.
 46. Initial support for Qt5.
 47. When disabling system-tray icon, first set this to not visible, and then
     delete the item. This helps removing the entry from the Unity menubar.
 48. If all streams (and categories) have been removed, then remove streams xml
     file as well.
 49. Allow streams to have multiple genres.
 50. Custom menu icon - more like the one used in chrome.
 51. Use "-symbolic" icons for Qt-only Linux builds with ambiance theme.
 52. If replacing playqueue with a stream, then start playing when added.
 53. Fix restoring of alternate size. e.g. fix restore of collapsed size if
     started expanded - and vice versa.
 54. Recreate menubar for KDE4 build when run under unity. (Qt builds already
     had this)
 55. Hack-around size of QComboBox in page classes so that height is same as
     buttons. (QGtkStyle only)
 56. Support reading of lyrics from HTTP server - specify a HTTP url as MPD
     music path.
 57. Hack-around QGtkStyle focus issues if a spin-box is set to have no buttons.
     Cantata's Gtk3 style spin boxes are mimiced using a spin-box with no
     buttons, and 2 toolbuttons. QGtkStyle messes up the widget focus if this is
     used, so Cantata's spin box attempts to work-around this.
 58. Improve look of Gtk3 style spinbox.
 59. Use xdg-open for "Open In File Manager" action of folder page.
 60. Overlay-ish looking scrollbars for ambiance theme.
 61. If 'Album Artist' is empty, then store this as empty in the cache files.
     This is so that when these are read back, the tag-editor has the actual
     values.
 62. If we change a genre, or year, in the tag-editor, then update views.
 63. Disable connections menu when preferences dialog is open.
 64. Allow wildcard genres. e.g. 'Rock*' for 'Hard Rock' and 'RockNRoll' in
     dynamic rules.
 65. Handle multiple storage locations on MTP devices.
 66. Fix creation of music folder on MTP devices.
 67. Attempt to work-around lack of AlbumArtist support in libmtp. For each
     album that has tracks by different artists, set the AlbumArtist to
     'Various Artists' (This *only* works if there are no duplicate track
     numbers)
 68. Send cover files to MTP devices.
 69. If MTP track number is 0, then attempt to ascertain this from the filename.
 70. Respect ID3v2.3 / ID3v2.4 setting of tags - i.e. when save, ensure we use
     the same version.
 71. Optionally start track organizer after tag editor, if changing the tags
     indicates that the files should be renamed.
 72. Add extra option to filescheme dialog - "Track Artist (+Title)". This is
     intended to be used with Various Artist albums - so that the filename can
     also contain the track artist, if this is different to the album artist.
 73. Expand device when connected.
 74. Basic support for extracting music from audio CDs
 75. Update copy of Solid to KDE4.10.1 - adds Udisks2 support.
 76. Reduce memory usage - by having only Device/OnlineService derive from
     QObject, as opposed to every artist/album/song!
 77. Fix HTTP server listening on non-loopback address.
 78. Rename 'Library' tab to 'Artists'
 79. Save, and restore, sizes of (most) dialogs.
 80. Add stream name to fragment part of URL sent to MPD. This way, when the
     playqueue listing is received back from MPD, the name can be determined.
 81. Improve MPRIS interface - fix CanPlay/CanPause status update, and use micro
     seconds for times.
 82. Use EchoNest to retrieve artist information.
 83. Add ability to specify extra options for sshfs.
 84. Press F11 to make Cantata fullscreen.
 85. If configured to use GNOME MediaKeys, then start dbus service if it is not
     already started.
 86. Implement 'Stop after current track'
 87. Add 'Stop after track' to playqueue context menu.
 88. If cropping an artist image (because it is not square), always crop from
     the top. This is because if we have a portrait picture (where the height
     needs adjusting), then the artist's face is likely to be nearer the top
     than the middle.
 89. Middle click volume button to mute/unmute.
 90. Stream/category icons.
 91. When dynamic mod is active, and dynamic tab is not shown, show stop dymamic
     button.
 92. Add support for 'Auto' replaygain setting.
 93. When opening ffmpeg codec (for replaygain), try to open for 'float'
     version.
 94. If compiled with both ffmpeg and mpg123, then prefer mpg123 for mp3 files
     if ffmpeg does not have mp3float codec.
 95. Remove duplicates from dynamic rules.
 96. Add an 'Add' button to dynamic rule dialog, so that multiple rules may be
     created without closing dialog.
 97. Show next track in tooltip of next track button. (Only valid whilst
     playing)
 98. List untagged files in main 'artists'/'albums' views. Attempt to guess the
     tags based upon the filename/folder. e.g.
         $artist/$album/$trackNo - $trackTitle
 99. Monochrome sidebar icons. Enabled by default for Linux builds, disabled by
     default for Windows builds. To alter setting edit Cantata's config file and
     set the following in the "[General]" section to either true or false:
         monoSidebarIcons=false
100. If HTTP is set to a dynamically allocated port, then attempt to re-open
     the same port number the next time Cantata is started.
101. Enable HTTP server, and use, by default.

0.9.2
-----
 1. (Qt-Only) Don't show clear button for read-only line-edits.
 2. Fix 'Locate In Library' when library is not set to tree mode.
 3. Use grid layout for transcoder slider, removes Qt layout warning.
 4. Simplified Chinese translation - thanks to 薛景
 5. Fix restoring of splitter sizes when we start minimized to system tray.
 6. Fix decoding of Cantata HTTP stream URLs.
 7. Work-around issue of non display of main window when using transparent
    QtCurve theme.
 8. Fix playing of some non-MP3 files external to MPD database via Cantata's
    simple HTTP server.
 9. Fix playing of files containing square brackets, etc, that are external
    to MPD database via Cantata's simple HTTP server.
10. Fix detection of some filetypes.
11. Prevent multiple KDE Cantata windows appearing if app is attempted to be
    started repeatedly in quick succession.
12. For streams, if we have a 'name' but no artist or album title, then just
    display the name (this is usually the Radio Station)
13. For a song to be 'empty', artist, album, title, and name need to be empty.
    This fixes detection of updates to the name field when playing streams.
14. Fix potential memory leak when stopping threads.
15. Only enable play queue save-as and clear buttons if there are items in the
    play queue!
16. Fix detection of streams in play queue when current song is updated.

0.9.1
-----
1. Fix saving of 'Store covers in MPD dir' setting.
2. Show/hide main window when KDE tray item clicked.
3. Add 'Show Window' to tray item menu.
4. Don't allow to set focus onto clear button in line-edits.
5. Remove animation when showing messagewidget, seems to workaround a crash
   when compiled with KDE and using Oxygen.
6. Fix activation of devices tab via keyboard shortcut.

0.9.0
-----
 1. Add a 'server' mode to cantata-dynamic. This contains a basic HTTP API to
    list rules, update rules, and start/stop the dynamic mode.
 2. Allow use of 'dynamic' playlists in windows builds, but only for server mode
    cantata-dynamic.
 3. Add support for 'Similar Artists' in dynamic mode.
 4. Add a gui setting to control the enforcement of single-click.
 5. When sorting tracks, sort on duration after sorting on name, title, and
    genre. This way if tracks do not have a track number, disc, year, etc, then
    we will sort on the name/title before duration.
 6. When refreshing DB, make sure Albums view is at top level.
 7. Set Artist, AlbumArtist, and Album of cue files to that of assigned album.
 8. Improve item-view mouse over for Gtk+ style - when hovering, draw selection
    into a QPixmap and set painter's opacity before drawing image.
 9. Workaround issue of sometimes having an item (in icon view) staying in
    mouse-over state, even though mouse has left view.
10. For Qt translations, provide two strings for plural translation. One for
    singular (e.g. "1 Track") and one for plural (e.g. "%1 Tracks"). For
    languages that have more than 1 plural form, it is suggested that BOTH
    strings are translatated to the format "Items: %1" - e.g. "1 Track" becomes
    "Tracks: 1", and "%1 Tracks" becomes "Tracks: %1"
11. Device sync support for Qt-only  builds. To support this, a cut-down version
    of Solid is included.
12. Don't enforce oxygen icons for Qt-only (Linux) builds. Check for missing
    icons, and use alternatives.
13. Use a random icon that matches the repeat icon better.
14. Draw the consume icon in code, so that it matches random and repeat better.
15. Add a ON/OFF style checkbox for Linux builds when NOT run under KDE, and
    using QGtkStyle.
16. Add a custom spinbox to closer match Gtk3's large button spinbox style.
    Only for Linux builds NOT run under KDE, and using QGtkStyle.
17. Add 'Show Window' action to Linux builds - so that we have a way of
    restoring the Cantata window from the Unity menubar.
18. Use freedesktop.org notifications for Qt-only Linux builds.
19. Show menubar when run under Unity (Qt-only build).
20. Improve MPRISv2 interface - signal when proprties change.
21. Play/Pause track when middle click on tray icon for Qt-only builds (KDE
    builds already have this). Thanks to spartanj for the patch.
22. Remove faded icons from background of sync dialog views (as these did not
    render correctly with all styles), and enforce alternate row colours - as
    per other views.
23. Fix image/icon size, and spacing issues, in sync dialog when the library
    view is set to use icon/list style.
24. Add 'Add To Playlist' action to playqueue context menu.
25. Fix retrieval of covers from file-system based devices.
26. Support for modifiable keyboard shortcuts in Qt-only builds. (Code stolen
    from Quassel!)
27. Add option to control whether Cantata should minimise to the notification
    area when closed (default), or terminate.
28. Only save settings when modified.
29. Add option to support GNOME media keys.
30. Add setting to control name (without extension) of downloaded cover files.
31. For KDE builds, if run under Unity set KStatusNotifierItem status to
    Active - otherwise no item appears.
32. Truncate error messages to 150 characters. Set message (up to 500
    characters) as tooltip of message widget.
33. Remove setting of dockmanager item to current cover. This is better handled
    by an external dockmanager helper script, as per amarok, etc.
34. Remove option to enable/disable MPRIS interface, and always have enabled.
35. Disable Phonon stream playback support by default. Currently not all
    Phonon backends seem to work reliably, and there can be delays between
    pressing a button (e.g. start) and the action occurring (due to buffering?).
    To re-enable pass -DENABLE_PHONON=ON to cmake.
36. Handle UTF-8 playlist names.
37. Sort selected playqueue indexes before adding to stored playlist.
38. Update 'Add To Playlist' menu when rename a playlist.
39. Only need to download/parse streams (to check if they are a playlist) when
    added from the streams page. (Streams in an MPD playlist will not be
    playlists themselves, as MPD does not support this.)
40. Allow building of replaygain support with either ffmpeg or mpg123, or both.
41. Display extra information texts in messageboxs and not whats-this popups,
    as QGtkStyle seems to have issues with the palette in these.
42. Fix dynamic playlists with UTF-8 strings.
43. Remove unreferenced library cache's each time connection details are saved.
44. When KDE version is closed via quit action, ensure main window destructor
    is called - so that settings are saved.
45. Compile windows build against taglib 1.8 - enables tag editing and track
    reorganisation.
46. Korean translation - thanks to Min Ho Park.
47. Fix detection of audio codecs for ffmpeg 1.0.
48. Remove libmaia usage.
49. For Linux Qt builds, use dbus to determine single app status.
50. Add connect/disconnect functionality for UMS devices.
51. Fix crash when calling QFileDialog in Qt-only builds when Oxygen or QtCurve
    themes are used.
52. In devices view, only show covers that come from device.
53. Remove folders, albums, and cover art, when deleting tracks from MTP
    devices.
54. Copy covers from MTP devices. (Copying to the device is not currently
    supported.)
55. Show track listing progress when loading MTP devices.
56. For Qt-only Linux builds, check if current icon theme has the
    "document-save-as" icon. If not, then if the user has ether oxygen or gnome
    icon theme installed - set the icon theme name to this.
57. For Qt-only builds, allow to configure the icon theme name via Cantata's
    config file (~/.config/cantata/cantata.conf on Linux). Edit file and add
    (e.g.) the following in the "[General]" section:

        iconTheme=oxygen

    ...there is no GUI for this, as its only a work-around for some window
    managers.
58. If group single tracks, or multiple artists, settings are changed, then
    rebuild library and device models from existing set of songs - as opposed
    to re-reading all songs from MPD/device.
59. If window is minimized to system tray when Cantata is terminated, then
    restore to this state when restarted.
60. Add search line-edits, and expand/collapse all, to sync dialog.
61. Add a 1 pixel border around large cover in top-left corner.
62. When refresh button is pressed send an update and stats request to MPD.
63. Hard-code black background and grey text for cover widget tooltip.
64. Ignore quit action if we have open dialogs.
65. Fix crash when copying items to devices after a rescan has been performed.
66. Use UPower (Linux/Qt) to detect when being resumed, and if so reconnect to
    MPD.
67. In sync dialog, when detecting items unique to library/device, revert
    various artist work-around for each track if it is enabled on the device.
68. Fix memleak when copying items to/from devices.
69. When creating temp files, ensure these are in /tmp!
70. If applying various artist workaround for a remote device, apply the
    workaround to a local temp file, and send this.

0.8.3.1
-------
1. Fix Qt-only compile.

0.8.3
-----
 1. Add CMake options to disable 'automagic' dependencies - required for gentoo
    USE flags (http://www.gentoo.org/proj/en/qa/automagic.xml). Because of this
    WANT_KDE_SUPPORT option has been renamed to ENABLE_KDE
 2. When requesting covers from a HTTP server, use QUrl::toPercentEncoding.
 3. Fix multiple download attempts when getting covers from HTTP.
 4. With KDE builds (4.7 or later), and Windows Qt builds, reconnect to MPD when
    system is resumed. (A reconnect attempt is made every half second for a max
    of 15 seconds)
 5. To help with windows build, embed pre-rendered versions of main icon.
 6. When restoring window from notification area, also raise and activate the
    window.
 7. Fix issue with certain styles not drawing selection background in icon view.
 8. If we show an error, or info, message whilst using compact interface - then
    adjust size to take message widget into account.
 9. If we lose MPD connection, then show error widget.
10. Reset status when connection lost.
11. Don't attempt to send commands if not connected.
12. In Qt-builds, if we fail to update files (tag editor, replaygain) then
    show the list of failures in the 'detailed text' section.
13. In Qt (Linux) build, also register org.kde.cantata service - so that
    messages from dynamic helper can be received.
14. Update version of KMessageWidget
15. Update Polish translation.
16. Use 'avcodec' if 'ffmpeg' is not found.
17. Show current song details in tooltip of notification icon for Qt builds as
    per KDE builds.
18. If 'showPage' is called (via DBUS interface), ensure interface is expanded.
19. Save MPD filename scheme settings with MPD server settings.
20. Use QWIDGETSIZE_MAX and not INT_MAX to set maximum height of expanded
    interface.
21. More consistent control of prev/next buttons.
22. Allow 'showPage' dbus command to also show playqueue (if this has been
    placed in the sidebar)
23. Fix handling of filename's with quotes.
24. Fix track order when adding newly added album, via folders page, to
    playqueue.
25. Don't split albums based upon year - this messes up compilation albums,
    where each track may have a different year.
26. To be consistent, use the year of the lowest track number to be an album's
    year.
27. Use "users" group and not "audio" when setting the group ID of covers,
    lyrics, and audio files.
28. If we have no song tag details, show filename in playqueue.
29. In KDE builds, check if MPD is readable each time we get a device added
    or removed signal from Solid if using KDE4.9. If we are using an older KDE,
    or using Qt-only (on Linux) then watch for changes to /proc/mounts
30. If the date string received from MPD is longer than 4 characters, just use
    the first 4 - as we are only interested in the year.
31. If not changing artist/albumartist/album of a track in tag editor, then
    just update track if possible - as opposed to removing and adding to list
    (which causes a complete refresh of list)
32. When displaying cover tooltip, if image is too big or image file is not
    found (as is the case for embedded covers), then save the image into a
    base64 array as a PNG - and have Qt use this in the 'img' tag.
33. Package Qt's jpeg image plugin with windows zip file - otherwise jpeg
    cover images cannot be loaded!
34. Package missing edit-clear-locationbar-rtl.png icons so that clear button
    appears in windows line-edits.
35. Use correct palette (Active/Inactive) when drawing item text.
36. Force single-click activation in views. To enable double-click mode (which
    depends upon the style), edit cantatarc (KDE) or cantata.conf (Qt only) and
    set 'forceSingleClick=false' in the '[General]' section.
37. When looking for album covers, also check for "${file}.jpg/png",
    "${albumArtist} - ${album}.jpg/png" and "${album}.jpg/png" within current
    songs folder. (These are checked AFTER cover.jpg/png, etc.)
38. Improve FancyTabWidget appearance for Gtk+ style - when hovering, draw
    selection into a QPixmap and set painter's opacity before drawing image.
39. Elide to right (or left for RTL) strings in sidebar.
40. Implement support for translations in Qt-only builds. These use the KDE
    translations. Plural forms not supported correctly, hence instead of
    "1 Track" / "2 Tracks" Qt will have "Tracks: 1" / "Tracks: 2" The existing
    translations will need to be updated to handle the Qt specific cases.
41. Don't clear genre list when clearing music library model.
42. If we are grouping multiple-artists albums under 'Various Artists', then
    we also need to place 'Various Artists' albums there as well. This oddity
    can occur when i18n('Various Artists') != 'Various Artists'
43. Add 'Back' action to context menu of list/icon views.

0.8.2
-----
1. Fix track order when adding newly added album to playqueue.
2. When dragging one artist, or album, in treeview to play queue, show cover
   image (if possible).
3. Fix crash when toggling playqueue in sidebar at application start-up.

0.8.1
-----
 1. Detect when this is the first time a user has run Cantata. If so, don't
    place the play queue in the sidebar.
 2. Don't attempt to rename a playlist to its current name - otherwise it is
    deleted!
 3. When applying updates in tag editor, track organizer, or replay gain dialog
    show a progress bar to indicate activity.
 4. Display version number in Qt-only about dialog.
 5. When expanding interface, set max size to INT_MAX. Otherwise, on windows at
    least, the maximise button can get disabled.
 6. If 'Music folder' in settings dialog is a HTTP folder (path starts with
    http://), then attempt to download cover-art from the HTTP server.
 7. Don't update MPD volume just after we receive a status update - as MPD
    already has that setting! Fixes an issue with pulseaudio setups - where MPD
    disconnects from pulse audio, tells cantata that volume is -1, and cantata
    attempts to set volume to 0.
 8. When fading on stop, reset original volume immediately before sending stop.
 9. Fix saving of library to XML cache when multiple artist albums are grouped
    under 'Various Artists' (only save artist attribute once!!)
10. Use command list when adding songs to playlist.

0.8.0
-----
 1. Add ability to play MPD HTTP output stream via phonon. Thanks to Marcel
    Bosling for the idea and initial patch.
 2. Implement Ctrl+MouseWheel zoom for Qt-only info view.
 3. Initial attempt at a Windows port. (This is my 1st EVER windows build, so
    don't expect much!). See README.
 4. Add Track Organizer dialog to Qt-only build.
 5. Disable 'Edit Tags' and 'Organize Files' actions if MPD dir is not readable.
 6. No need to check if playqueue song exists in MPD dir when performing a
    'locate in library'. Its possible that the configured MPD dir does not
    exist - but 'locate in library' should still work.
 7. Implement a basic spinner widget for item views in Qt-only builds.
 8. Make Qt-only builds single instance apps, as per KDE build.
 9. Add commandline file loading support to Qt-only builds.
10. Remove ThreadWeaver usage, and add ReplayGain calculation support to
    Qt-only builds.
11. Fix size of playback buttons in qt-only build. Force icons to have a
    28x28 setting.
12. Add support for listing playlist files in folder view. Thanks to Aleksandr
    Beliaev for the patch.
13. When adding items to the playqueue, sort the selected items based upon
    their QModelIndex.
14. Add support for multiple MPD servers. Only 1 is ever active. If there
    are 2 or more servers defined, the settings menu will contain a sub menu
    to allow quick access to each server.
15. If an MPD connection has more than 1 output, show an 'Outputs' sub menu
    in the settings menu.
16. Disable volume control if MPD returns a volume of -1 - as it does when the
    mixer is disabled.
17. Read images from mp3 (ID3v2), mp4, flac, and ogg files.
18. Read lyrics from mp3 (ID3v2) files.
19. Fix genre filtering in albums view - filter was not updated when genre was
    changed.
20. Fix background painting in lyrics view for non-oxygen styles.
21. Enable mouse-tracking for all list/tree views.
22. Allow Icon/List for library view.
23. Add option to show artist images in library view.
24. Don't allow selection to overlap tab-widget border-lines in preferences
    dialog (Qt-only build).
25. Show playlists in library and album views (requires MPD 0.17)
26. Update ultimate_providers.xml to match Clementine 1.0.1
27. When clicking on a label associated with a combobox, show the combo popup.
28. Fix spacing issues of compact interface with some styles. If the style
    (such as the Qt Gtk style) returns -1 for its spacing, assume a spacing of
    4 pixels instead.
29. Workaround tab-widget issues with Gtk style. Only draw highlight for
    selected item, and item currently under mouse - no fade in/out.
30. Fix/workaround issues with fetching lyrics from letras.mus.br
31. Add option to specify HTTP server listen address/interface.
32. Support MPD queue functionality. Add an 'Add With Priority' to menu of
    library, etc, views. Add a 'Set Priority' to play queue. Requires MPD
    0.17.0 or newer.
33. Only ignore closeEvent if this is a 'spontaneous' event and we have a tray
    icon.
34. Drastically reduce replay-gain calculation memory usage.
35. Make more columns italic in replaygain dialog to mark entries that will be
    modified.
36. Make TagLib optional.
37. Adjust size of covers in grouped view, icons in views, and main cover
    preview based upon font size.
38. Add an extra cover-size setting (Automatic) which will adjust the covers in
    library and albums view based upon font size.
39. Add option to place playqueue in sidebar.
40. Add keyboard short-cut for 'back' icon in listviews.
41. Fix issue (in Qt-builds) where message widget sometimes (mainly at start-up)
    is not not as wide as the main window.
42. Provide sub-text for all items in folderview, fixes corruption of list
    mode.
43. Add option to have sidebar on the sides, top, or bottom.
44. Only show number of tracks, and duration, in playqueue status - consistent
    with other players.
45. Fix compile with avcodec v54
46. If KWallet is disabled, store password in config file.
47. When fetching lyrics or info for a song which has had the 'various artists'
    workaround applied - revert this before requesting data.
48. When reading mpd.conf file, if bind_to_address is set to "any", then use
    default of "localhost".
49. Fix noticing of tag changes when MPD database is updated. When comparing
    songs need to check all fields - not just filename!
50. Fix usage of tekstowo.pl and vagalume.com.br in lyrics settings.
51. Stop position timer whilst dragging slider.

0.7.1
-----
1. When saving track name to cache, save the actual name, not the displayed
   name.
2. Attempt to fix errors in cache where the displayed name was saved.
3. Fix tag-editor's 'Various Artists' workaround when all tracks is selected.
4. Set minimum font size for info page.
5. Only automatically start playing songs if we are replacing the playqueue, or
   the song is the first song added via the commandline.
6. Fix transcoding with new ffmpeg - thanks to Martin Blumenstingl for the
   patch.
7. Have cantata-dynamic helper script send a dbus message when it starts and
   stops - so that cantata main window can show the current status if the helper
   is started externally.
8. If 'Return'/'Enter' is pressed when play queue has focus, start playing from
   the first selected song.
9. Fix Qt-only install failure (cannot find RUNTIME).

0.7.0
-----
 1. Add dynamic playlist support.
 2. Fix detection of non standard filename covers.
 3. Clear any existing search when 'Locate In Library' is activated.
 4. In tag-editor, only set placeholder text to '(Various)' for fields where
    there are actually some values set.
 5. Add now playing info to MPRIS interface - thanks to Martin Blumenstingl
    for the patch.
 6. Better, less hacky, workaround for QAbstractItemView shift-select bug
    (https://bugreports.qt-project.org/browse/QTBUG-18009). Thanks to Spitfire
    from qtcentre.org forums for fix.
 7. Add a 'search' action (Ctrl-F) that will move focus to current tab's search
    field - or to play queue search field (if play queue has focus).
 8. Add 'Raise' support to MPRIS interface.
 9. Added a cantata-specific dbus interface with 'showPage(page, focusSearch)'
    method. So, to raise cantata, show library page, and focus on its search
    field:
        qdbus org.kde.cantata /org/mpris/MediaPlayer2 Raise
        qdbus org.kde.cantata /cantata showPage library true

    'page' can be either; library, albums, folders, playlists, dynamic, streams,
    lyrics, info, serverinfo, or devices. The page will only be shown if it is
    currently enabled.
10. Show song information in playqueue tooltips.
11. Default to 'Alt+<num>' for page shortcuts.
12. Improve MPD connection reliability. When one socket (command or idle) is
    disconnected, only reconnect that one. If a reconnect fails, then
    disconnect both. If we receive an empty reply to a command and socket has
    been closed - then attempt to reconnect and resend command.
13. Request list of URL handlers immediately after connecting.
14. Check if user is a member of 'audio' group at start-up, and warn if they
    are not. If a user is a member of 'audio', then cantata will save covers,
    lyrics, imported songs, etc, as writeable by 'audio'
15. Attempt to read defaults from /etc/mpd.conf (This is usually readable by
    'audio' group)
16. If connection fails due to password, then state this in error message.
17. Add extra-large  cover sizes (64pixels library, 160pixels albums).
18. Show full size cover image in tooltip for current track cover preview
    widget.
19. Update copy of ebur128
20. Fix fetching of covers for grouped playlists.
21. For sshfs devices; check ksshaskpass is installed, and check that cantata
    was not launched from the commandline (otherwise ksshaskpass is not
    invoked!)
22. Add option for UMS devices to autoscan, or not, when detected - default is
    set to not autoscan.
23. Fix detection of some UMS devices that are already mounted at startup.
24. Load library view covers in separate thread, as per albums view.
25. Add expandAll (Ctrl +) / collapseAll (Ctrl -) actions to expand/collapse all
    items of currently focused treeview.
26. Emit dataChanged() for all album header items that match the album
    currently being expanded/collapsed in the groupedview.
27. Add a basic 'sync' dialog. Shows two lists; left has songs that are only in
    library, right has songs that are only on device. Each has a 'Copy to'
    action. When songs are copied, the lists are updated to show the remaining
    differences.
28. Fix albums view position when going back from album contents.
29. Add option to draw (15% opacity) tiled cover as background to lyrics page.
30. When clicking on a label, pass focus to buddy widget. If this buddy is a
    checkbox, then also toggle its state.
31. When grouping songs into albums, take into account song year. Its possible
    for an artist to release two albums with the same name in different years!
32. Remove 'Single Tracks' cover creation. This is not used in grouped view,
    etc.
33. Limit downloaded covers to a max of 600x600 pixels.
34. Don't update 'current song' details when playqueue is updated - the current
    song is updated by other means. As we now use 'plchangesposid' to speed
    updates, we don't always have the full song info when playqueue is updated.
    This fixes a bug where the cover widget sometimes gets reset to empty.
35. When updating a non-MTP device, prompt the user as to whether to perform
    a partial scan (only new songs are scanned), or a full scan (where all songs
    are rescanned).
36. When creating/editing a SSHFS remote device, allow user to use
    KDirRequester to select music folder. (KDirRequester is passed an sftp://
    url to obtain folder listing).
37. When refreshing lyrics, instead of starting at first provider and iterating
    them all again (which will result in the same hit again), start at the next
    provider. This allows all providers to be checked. Thanks to Martin
    Blumenstingl for the patch.
38. Fix copying track from MTP devices.
39. When performing a custom lyrics search, and we have no current song, don't
    attempt to save the file to MPDs music folder (there is no valid filename).
40. When adding items to playqueue, only start to play if playqueue was
    previously empty.
41. When determining indexes to add to 'selectedIndexes' for a collapsed album
    (in grouped style play queue/lists), ensure each index is only added once.
42. Fix loading of songs via commandline if we are set to use HTTP server.

0.6.1
-----
1. Fix grouped playqueue when we have repeated instances of an album. Now when
   an album is expanded/collapsed - all instances are expanded/collapsed.

0.6.0
-----
 1. Grouped style for playlists.
 2. Fix reading of lyrics files with special characters - thanks to Martin
    Blumenstingl for the patch.
 3. Give tray icon a tooltip - thanks to Martin Blumenstingl for the patch.
 4. Apply 'group single track albums' to devices.
 5. Add option to group albums with multiple artists under Various Artists.
 6. When checking whether a song exists in device, or library, need to also
    check 'single tracks' and 'multiple artist' groupings - if these have been
    enabled.
 7. Update playlists if modified by another client.
 8. When an album is collapsed/expanded in playqueue, call dataChanged() so that
    title row is redrawn - otherwise, for single-track albums, the view might
    not get refreshed.
 9. Provide option to *not* store downloaded covers in MPD dir.
10. If fading out to stop, and cantata is closed, then send stop command.
11. Add 'Edit Song Tags' action to playqueue context menu.
12. When loading covers, if we fail to find one of the standard names
    (cover.jpg/png, AlbumArt.jpg/png, folder.jpg/png), then use the first image
    found.
13. Add a 'Locate In Library' action, to locate the selected play queue track
    in the library page.
14. Fix crash when quiting Cantata whilst devices are being scanned.
15. Disable JavaScript for webview, this removes the 'Show'/'Hide' buttons from
    wikipedia pages.
16. Set font family for info page. (KDE only)
17. Adjust min and max sizes for sidebar.
18. Add basic lyrics editing.
19. Fix order of items added from playlist to playqueue, when individual items
    of the list were selected.
20. Fix logic of replacing play queue - the clear message is sent in the MPD
    thread just before the add message.
21. Improve albums page responsiveness when loading covers.
22. Better searching - search on all strings, in any order.
23. Automatically expand treeview items when searching.
24. Add custom icons for library and info pages.
25. Use CD icon (without music note) for albums page.
26. Better size calculation of compact view height - should prevent text
    clipping.
27. Use 'plchangesposid' MPD command to get list of playqueue changes - means
    less data needs to be read from MPD per playqueue update.
28. Support 'single' mode.
29. When using large sidebar, attempt to calculate correct min size.
30. Add option to sort albumview by artist/year/album.
31. Add dialog where user can specify artist and title to fetch lyrics - useful
    if automatic fetching fails.
32. Fix crash in albums model when library updated after albums removed.
33. Fix filetype resolver so that we don't attempt to read tags from video files
    (asf/wmv/mp4v) - these seem to crash TagLib.
34. When using MPRISv2 interface, don't attempt to play a song if the playqueue
    is empty!
35. Use SH_ItemView_ActivateItemOnSingleClick to detect single click mode in Qt
    build.

0.5.1
-----
 1. Reduce QMutex usage - have MPDStats/MPDStatus emitted as objects, and
    stored in relevant classes.
 2. When renaming files, rename file.lyrics if it exists.
 3. Use QDateTime::toString(Qt::SystemLocaleShortDate) to show server last
    update in server info page.
 4. TagLib is required for build.
 5. Enable tag editor for Qt builds.
 6. Qt-only build does not install icons, so we need to embed the 16px and
    22px version of each into the application.
 7. Save lyrics and info pages zoom settings.
 8. If compiled for Qt-only, and icon theme is not oxygen, then check to see
    if current icon theme has required icons (devices/media-optical-audio, etc)
    If not, then if oxygen is installed - set icon theme to oxygen.
 9. Allocate more space for tab if required - up to a max of 50% extra. This
    fixes "HTTP Server" config page title under Ubuntu with Qt-only build.
10. Install icon for Qt-only build.

0.5.0
-----
 1. Add ability to calculate replaygain tags. (KDE only)
 2. Add a VERY basic HTTP server so that local files can be played even when
    connected to MPD from a non-local socket.
 3. Add grouped playqueue style - where album entries are grouped.
 4. Add option (in sidebar's context menu) to auto-hide the library, etc,
    browser pages when the mouse is not over them. Thanks to Piotr Wicijowski
    for implementing this.
 5. Add support for mounting a 'device' via sshfs, and for treating a local
    folder as a device. Currently NOT in main build, to use pass
    -DENABLE_REMOTE_DEVICES=1 to cmake
 6. Add "Open File Manager" action to folder page context menu. (KDE only)
 7. Open local files passed on commandline - if using local socket, or HTTP
    server. (KDE only)
 8. When MPD connection is lost, indicate via message widget.
 9. Don't show base dir when editing tags of tracks on a UMS device.
10. In tag editor dialog, if a field in the 'All tracks' section has multiple
    values - set the placeholder text to '(Various)'
11. Add a cmake option CANTATA_TRANSLATIONS, used to specify which translations
    should be built and installed. e.g.
        -DCANTATA_TRANSLATIONS="en;pl"
12. When playing, centre on current track.
13. Use correct value for transcoder parameter.
14. When saving cache file, if a track is filed under 'single artists' then
    store its actual album name in the cache file. Then when cache is loaded,
    the correct album name is available to use for the tag editor.
15. Fix crash when deleting streams.
16. Add option to sort albums in albums view by either album-artist or
    artist-album.
17. Fix build with "-DCMAKE_BUILD_TYPE=debugfull" set - thanks to Martin
    Blumenstingl.
18. Fix drag'n'drop of tracks from album view into play queue - affected list
    and icon/list modes.
19. Add a workaround for dockmanager issues - delay registration for .25secs.
20. Change default settings; use tree style for library, playlists, and
    streams.
21. Better playback button sizes.
22. Better height for collapsed interface.
23. Save/restore height of expanded interface, even when interface is
    collapsed.
24. Expand interface when showing error messages.
25. Combine playback and output config pages.
26. Disable MPD config items if not connected to MPD.
27. Save expanded and collapsed sizes to config file.
28. Change order of actions in system tray menu to be consistent with main
    window.
29. Use italic font for stream items in playqueue.
30. Update copy of KMessageWidget
31. Add ability to increment track numbers to tag editor.
32. Esc key navigates back in list views - if view has focus.
33. Better control over prev/next track buttons.

0.4.0
-----
 1. Transcode support when copying to devices.
 2. Don't allow editing of device properties when device is busy.
 3. Don't allow to change Music folder for UMS devices when properties dialog
    is shown from copy dialog.
 4. Use LibMTP to read device's serial number, and use this as the config key
    when saving properties to cantata's config file.
 5. Add option to cache contents of UMS library to an XML file on the device.
 6. Basic tag editing. (KDE only)
 7. Fix UMS and MTP song durations.
 8. Show file location in tooltips.
 9. Only save streams file if it has been modified.
10. Basic support for configurable stream/category icons. (KDE only)
11. Add track organiser dialog - so that files/folders can be renamed to match
    library/device scheme. (KDE only)
12. Unmaximise window when using compact interface.
13. When using local UNIX domain socket, allow playback of non database files.
    (This local UNIX only restriction comes from MPD)
14. Use KMessageWidget to show errors - copy of KDE code taken for pre KDE4.7
    and Qt only builds.
15. Fix updating of views when genre filter is changed.
16. Improve sidebar style context menu - icon only is a separate checkbox.
17. Improve look of play queue. Display 'play' icon next to current track.
18. Disable playback buttons depending upon size of play queue.
19. When sending track change notification, also include cover (if we have one)
20. Optionally fade-out track when stopping.
21. Add genre filtering to playlists and streams pages.
22. When pressing play after pressing stop, start playing at current song -
    don't start at beginning of play queue.
23. Better repeat and consume icons.
24. Fix search placeholder text when navigating back in list style devices.
25. Query MPD for list of supported protocols - and only allow supported URLs.
26. Remove 'Copy Track Info' from play queue context menu - functionality is
    available via Ctrl-C
27. Fix streams export.
28. Save/restore maximised state when collapsing/expanding interface.
29. Add 'copy to device', etc, actions to folders page.
30. Incremental update of folder page items.
31. Use current style for position slider.
32. Fix some toolbutton clipping with some styles.
33. Fix amarok import script.
34. Fix crash when navigating listviews.
35. Manually stop KStartupInfo when app is started. App is a KUniqueApplication
    and further attempts to restart start a new startup-info, which stays until
    the timeout. This fix prevents this.
36. Fix toolbutton icon size - helps with cleanlooks.
37. When copying files to library, and user is a member of 'audio' group - then
    set files/dirs as writable and owned by 'audio' group.

0.3.0
-----
 1. Basic copy to/from device support - USB mass storage (UMS) and MTP support
    only. MTP is *very* slow. (KDE only)
 2. When refreshing library/albums, only affect parts of the model that have
    changed. (Previously the whole model was replaced).
 3. When changing name of playlist, show the original name in the line-edit.
 4. Fix adding songs with spaces in their filenames to stored playlists
 5. When we receive an updated signal from MPD, refresh library view.
 6. When displaying songs of various artists albums, show as 'track number -
    artist - song'
 7. German translation - thanks to Lutz Lüttke
 8. Rename 'Update Database' action to 'Refresh', as the current view is now
    also refreshed. This action will also completely refresh the model.
 9. When determining cache filename, replace slashes with underscores.
10. Improve playqueue handling when we have 1000s of entries.
11. Fix sidebar painting for Qt styles (cleanlooks, plastique, etc.)

0.2.1
-----
1. Updated polish translation.
2. When editing a stream category name, show the current name in the entry
   field.
3. Use KInputDialog, not QInputDiallog, for KDE build.
4. Fix memory leak in playlistsmodel.
5. Fix crash when removing items from playlist.
6. When checking for existing covers, also check AlbumArt.jpg/png

0.2.0
-----
 1. Add option to show (and sort by) year of albums in library view.
 2. Show 'Various Artists' at the top of the library view.
 3. Add option to group single track artist/albums under
    'Various Artists'/'Single Tracks'/'Artist - Track'
 4. Improve time slider accuracy, by checking the time elapsed at each
    interval.
 5. Fix inconsistency between adding items via drag'n'drop and using the 'add
    to' and 'replace' actions.
 6. Add basic MPRISv2 interface - mainly so that Cantata can be controlled via
    IconTasks' media buttons.
 7. Add option to set icon in dockmanager docks (IconTasks, Docky, DockBarX,
    etc) to that of the current track.
 8. Provide a simple script to convert amarok radio streams into cantata
    streams.
 9. Use .cantata extension for import/export of cantata streams.
10. Only export selected stream categories.
11. Show track details in titlebar, so that these also appear in taskbar
    tooltips.
12. Use 'play' icon for 'replace play queue', and 'add' icon for 'add to play
    queue'
13. In list/icon view, show actions of non selected/highlighted items at 20%
    opacity.
14. Disable position slider when playing a stream.
15. Basic elided-text class for Qt-only build.
16. Don’t build libMaia as a library, just compile into cantata.
17. Expand/collapse interface via clicking on album cover.
18. Spanish translation - thanks to Omar Campagne.

0.1.2
-----
1. Explicitly link each Qt library.
2. Fix playqueue header hiding/restoring.
3. Allow to connect to local UNIX domain socket.
4. Jump to track position by clicking on position slider. Thanks to Piotr
   Wicijowski for the idea/patch.
5. Fix name of Polish translations file.
6. Better detection of when mouse is in action rect.
7. More opaque action background.

0.1.1
-----
1. Play/Pause track when middle click on tray icon. (KDE only). Thanks to Piotr
   Wicijowski for the idea/patch.
2. Only connect to QTreeView::activated when in single-click. Double-click
   already expands/collapses the item - so if we also do this on activated,
   then the item is re-collapsed/expanded.
3. Only create the tray icon once!
4. Add context menu to toolbar buttons to enable using smaller buttons.
5. Polish translation - thanks to Piotr Wicijowski
6. To be more consistent with other apps, show expander for root items in tree
   views.
7. Show spinner over library/folder view when loading. (KDE only)
8. Fix some right-to-left issues.
9. Czech translation - thanks to Pavel Fric

0.1.0
-----
[Changes from QtMPC]
1. Use XDG_CACHE_HOME to store XML and covers
2. Hide listview headers
3. Dir view -> Folders, Library view -> Library
4. Removed setting of font style and size - only bold now set
5. In library list, use album-artist (if available, artist otherwise) to group
   albums.
6. Remove search combo, and always default to searching in all fields.
7. Removed warning when add to playlist, and nothing selected - was
   inconsistent with playlist view. (Add to playlist actions should now only be
   enabled if there is something selected)
8. Fix call to setupGUI so as to not create a statusbar
9. If compiled with KDE support;
    - use KMessageBox
    - store config via KConfig
    - make app a KUniqueApplication, and
    - use KWallet to store password
10. Show cover on top-left
11. Fix blank item showing in playlist when playlist is empty
12. Hide password in preferences dialog
13. Only 2 socket connections to MPD - one for commands, and one for idle
    messages.
14. Only load data for a tab when the tab is selected.
15. If saving to a pre-existing playlist, ask the user if it is ok to
    overwrite. If so, delete the existing one first, then save.
16. Add a combo to filter on genre.
17. Check for cover (cover.png/jpg) within folder of current track to get
    cover-art, otherwise download.
18. Fetch lyrics
19. Also check mpdFolder+filename.lyrics for lyrics file
20. Use QNetworkAccessManager for HTTP downloads. If compiled with KDE support,
    use KIO::Integration::AccessManager so that we can gain access to KDE's
    proxy settings.
21. Use sidebar instead of tabbar.
22. Support replaygain setting.
23. Split config into pages.
24. Add option to stop playback when cantata exits.
25. Fixed thread usage - now sockets are in their own thread.
26. Add album-cover view
27. Support radio streams
28. Query artist/album information via wikipedia - show in a K/QWebView
29. Port to KStatusNotifierItem

--------------QtMPC ChangeLog--------------------

RELEASE 0.6.1
-------------

* Gracefully handle connection problems (ticket #35)
* Fixed song parsing when track or disc is num/totalnum (ticket #213)
* Crop playlist support (ticket #207)
* Shuffle support (ticket #209)
* Renaming of playlists (ticket #210)
* Output support (enable/disable) outputs (ticket #7)
* Copy song info to clipboard from playlist selection (ticket #184)

RELEASE 0.6.0
-------------

SVN:Thu Oct  6 20:45:11 CEST 2010
* Added idle support
* Removed bitrate from window status bar
* Removed tooltip (ticket #204) for now since it was not being updated

SVN:Wed Oct  5 22:48:21 CEST 2010
* Ask for confirmation when deleting playlists
* Remember window size & position
* Mutex the library to prevent conflicting updates

SVN:Tue Oct  5 22:48:21 CEST 2010
* Fixed loading playlists with spaces, quotes (") and backslashed (\)

SVN:Mon Oct  4 21:35:02 CEST 2010
* new icons for library view (credits go to the folks from amarok where i stole
  them)
* sortable playlists view
* fixed bug which was introduced by PlaylistProxyModel, playlist headers not
  showing on startup
* delete keyhandler for playlists view
* keep a row in playlist selected when removing entries (subsequent delete
  button presses)

SVN:Sat Oct  2 01:12:24 CEST 2010
* removed last.fm error message popups (modal popup for such unimportant errors
  was a bit over the top)
* added "Replace Playlist" button to all views (has been only been in rightclick
  menu so far)
* two modes for loading saved playlists "Add to Playlist" adds to current
  playlist, "Load" replaces current playlist (doubleclick adds to current)
* added right click menu to "Playlists" tab page
* added doubleclick handler for DirView
* only execute doubleclick handler on Songs/Files, doubleclick on higher levels
  only expands the treenode
* caseinsensitive and locale aware sorting for library and dir view
* searchable dirview
* enabled autoplay on drag&drop
* start playing again when replacing playlist and MPD has been playing before
* fixed moving around songs in playlist which are not in sequential order
  (Ctrl+Click -> Move) (all songs are moved together in sequential order onto
  the destination position, spaces between them disappear)
* preserve playlist selections over refreshs (primary usefull when moving around
  songs in playlist)
* searchable playlist
* added icons to library view (different icons for nodetypes and maybe scaled
  down albumart upcoming)

SVN:Tue Sep 28 22:32:12 CEST 2010
* enabled clear button for kde search field in library view
* added right click menus
* enabled password protected connections
* adapted row height for playlist
* fixed dropping of files from the library into the playlist, when the
  droptarget is not a song
* removed search button; search box searches onChange anyway
* clickable sliders
* added date to playlist
* fixed delete key for playlist in kde build
* implemented clear playlist rightclick item
* implemented drag & drop for directory view

SVN:
fixed:
* Dragging and dropping of albums and artists now also works! (ticket #145)
* Initial sorting of music library and filesystem view on startup
new:
* Added support for enabling/disabling consume mode (items from playlist are
  removed once played)
* No more Qt 4.4 checks. Qt 4.4 is stable so move on!
* Better KDE integration (ticket #183, patch by aanisimov)
* Completely disjunctive searching (patch by M. Grachten)
* Playlist support
removed:
* Last.fm scrobbling support has been removed

0.5.0:
fixed:
* a file name containing a " character would make it impossible to add it to the
  play list
* fix a segfault when adding a selection containing one or more artists to the
  playlist
* Now only items displayed in the library can be added to the playlist (usefull
  when searching)
* Fixed the restoring of the playlist
* Check for duplicates when adding from the DirView
* Re-search when chaning album/artist etc
new:
* separate connection for database commands
* variable update interval for stats/status
* Dir view (ticket #36)
* Disc number support
  - Visible in playlist
  - Sort Musiclibrary tracks not only by track number but also by disc number
* Better memory usage for musiclibrary and dirview
* Use libmaia (xml-rpc)
* Use last.fm for album covers instead of amazon
* last.fm scrobbling support
  - Follow last.fm guide lines
    - scrobbling is own thread so the rest of the program had nothing to do with
        it.
* synchttp for synchornous http support
* show album release date

0.4.1:
new:
* Playlist stats use QSet instead of QList
* mpdstat converted to a singleton
* mpdstatus converted to a singleton
* only load QSettings when needed
* GUI tweaks
* search direct trough playlist
* display playlist stats also in stats window

fixed:
* some valgrind warnings
* reset position of slider to 00:00
* add playlist item in the order they are in the music lib<|MERGE_RESOLUTION|>--- conflicted
+++ resolved
@@ -57,12 +57,8 @@
 41. Sort folder view items, as MPD does not seem to sort playlist names.
 42. In folder view, allow to add folders and files at the same time.
 43. Support dragging m3u and m3u8 playlists onto playqueue.
-<<<<<<< HEAD
-44. Add root and home local browse models, allowing to add local files to play
-    queue.
-=======
 44. Fix reading embedded covers from OGG files.
->>>>>>> ece326a7
+45. Add root and home local browse models, allowing to add local files to play
 
 2.2.0
 -----
